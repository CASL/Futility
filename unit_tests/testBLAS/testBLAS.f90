--- conflicted
+++ resolved
@@ -2236,144 +2236,6 @@
       ASSERT(ALL(dx(15:9:-2) .APPROXEQA. dx(5:8)),'CALL BLAS_matvec(''L'',''T'',''N'',da(1:4,1:4),dx(1:4),-2')
       FINFO() 'Solution: ',dx(5:8),'  Result: ',dx(15:9:2)
 
-      !strsv_all_sparse
-<<<<<<< HEAD
- !     sx(1:10)=(/1.0_SSK,2.0_SSK,2.0_SSK,3.0_SSK,3.0_SSK,3.0_SSK,4.0_SSK,4.0_SSK,4.0_SSK,4.0_SSK/)
- !     sx(11:14)=1.0_SSK
- !     ja2(1:10)=(/1,1,2,1,2,3,1,2,3,4/)
- !     ia2(1:5)=(/1,2,4,7,11/)
- !     sx(15:18)=(/1.0000000_SSK,-0.5000000_SSK,-0.1666666666666666_SSK,-0.083333333333333333_SSK/)
- !     CALL BLAS_matvec('L','N','N',sx(1:10),ia2(1:5),ja2(1:10),sx(11:14))
- !     ASSERT(ALL(sx(11:14) .APPROXEQA. sx(15:18)),'CALL BLAS_matvec(''L'',''N'',''N'',sa,ia,ja,sx)')
- !     FINFO() 'Calculated:',sx(11:14),' Solution:',sx(15:18)
- !     
- !     sx(1:10)=(/1.0_SSK,2.0_SSK,3.0_SSK,4.0_SSK,2.0_SSK,3.0_SSK,4.0_SSK,3.0_SSK,4.0_SSK,4.0_SSK/)
- !     sx(11:14)=1.0_SSK
- !     ja2(1:10)=(/1,2,3,4,2,3,4,3,4,4/)
- !     ia2(1:5)=(/1,5,8,10,11/)
- !     CALL BLAS_matvec('U','T','N',sx(1:10),ia2(1:5),ja2(1:10),sx(11:14))
- !     ASSERT(ALL(sx(11:14) .APPROXEQA. sx(15:18)),'CALL BLAS_matvec(''U'',''T'',''N'',sa,ia,ja,sx)')
- !     FINFO() 'Calculated:',sx(11:14),' Solution:',sx(15:18)
- !     
- !     sx(1:10)=(/1.0_SSK,2.0_SSK,3.0_SSK,4.0_SSK,2.0_SSK,3.0_SSK,4.0_SSK,3.0_SSK,4.0_SSK,4.0_SSK/)
- !     sx(11:14)=1.0_SSK
- !     ja2(1:10)=(/1,2,3,4,2,3,4,3,4,4/)
- !     ia2(1:5)=(/1,5,8,10,11/)
- !     sx(15:18)=(/0.00000000_SSK,0.0000000_SSK,0.0000000_SSK,0.25000000_SSK/)
- !     CALL BLAS_matvec('U','N','N',sx(1:10),ia2(1:5),ja2(1:10),sx(11:14))
- !     ASSERT(ALL(sx(11:14) .APPROXEQA. sx(15:18)),'CALL BLAS_matvec(''U'',''N'',''N'',sa,ia,ja,sx)')
- !     FINFO() 'Calculated:',sx(11:14),' Solution:',sx(15:18)
- !     
- !!     sx(1:10)=(/1.0_SSK,2.0_SSK,2.0_SSK,3.0_SSK,3.0_SSK,3.0_SSK,4.0_SSK,4.0_SSK,4.0_SSK,4.0_SSK/)
- !!     sx(11:14)=1.0_SSK
- !     ja2(1:10)=(/1,1,2,1,2,3,1,2,3,4/)
- !     ia2(1:5)=(/1,2,4,7,11/)
-=======
-      sx(1:10)=(/1.0_SSK,2.0_SSK,2.0_SSK,3.0_SSK,3.0_SSK,3.0_SSK,4.0_SSK,4.0_SSK,4.0_SSK,4.0_SSK/)
-      sx(11:14)=1.0_SSK
-      ja2(1:10)=(/1,1,2,1,2,3,1,2,3,4/)
-      ia2(1:5)=(/1,2,4,7,11/)
-      sx(15:18)=(/1.0000000_SSK,-0.5000000_SSK,-0.1666666666666666_SSK,-0.083333333333333333_SSK/)
-!      CALL BLAS_matvec('L','N','N',sx(1:10),ia2(1:5),ja2(1:10),sx(11:14))
-!      ASSERT(ALL(sx(11:14) .APPROXEQA. sx(15:18)),'CALL BLAS_matvec(''L'',''N'',''N'',sa,ia,ja,sx)')
-!      FINFO() 'Calculated:',sx(11:14),' Solution:',sx(15:18)
-      
-      sx(1:10)=(/1.0_SSK,2.0_SSK,3.0_SSK,4.0_SSK,2.0_SSK,3.0_SSK,4.0_SSK,3.0_SSK,4.0_SSK,4.0_SSK/)
-      sx(11:14)=1.0_SSK
-      ja2(1:10)=(/1,2,3,4,2,3,4,3,4,4/)
-      ia2(1:5)=(/1,5,8,10,11/)
- !     CALL BLAS_matvec('U','T','N',sx(1:10),ia2(1:5),ja2(1:10),sx(11:14))
- !     ASSERT(ALL(sx(11:14) .APPROXEQA. sx(15:18)),'CALL BLAS_matvec(''U'',''T'',''N'',sa,ia,ja,sx)')
- !     FINFO() 'Calculated:',sx(11:14),' Solution:',sx(15:18)
-      
-      sx(1:10)=(/1.0_SSK,2.0_SSK,3.0_SSK,4.0_SSK,2.0_SSK,3.0_SSK,4.0_SSK,3.0_SSK,4.0_SSK,4.0_SSK/)
-      sx(11:14)=1.0_SSK
-      ja2(1:10)=(/1,2,3,4,2,3,4,3,4,4/)
-      ia2(1:5)=(/1,5,8,10,11/)
-      sx(15:18)=(/0.00000000_SSK,0.0000000_SSK,0.0000000_SSK,0.25000000_SSK/)
- !     CALL BLAS_matvec('U','N','N',sx(1:10),ia2(1:5),ja2(1:10),sx(11:14))
- !     ASSERT(ALL(sx(11:14) .APPROXEQA. sx(15:18)),'CALL BLAS_matvec(''U'',''N'',''N'',sa,ia,ja,sx)')
- !     FINFO() 'Calculated:',sx(11:14),' Solution:',sx(15:18)
-      
-      sx(1:10)=(/1.0_SSK,2.0_SSK,2.0_SSK,3.0_SSK,3.0_SSK,3.0_SSK,4.0_SSK,4.0_SSK,4.0_SSK,4.0_SSK/)
-      sx(11:14)=1.0_SSK
-      ja2(1:10)=(/1,1,2,1,2,3,1,2,3,4/)
-      ia2(1:5)=(/1,2,4,7,11/)
->>>>>>> e47ff2ff
- !     CALL BLAS_matvec('L','T','N',sx(1:10),ia2(1:5),ja2(1:10),sx(11:14))
- !     ASSERT(ALL(sx(11:14) .APPROXEQA. sx(15:18)),'CALL BLAS_matvec(''L'',''T'',''N'',sa,ia,ja,sx)')
- !     FINFO() 'Calculated:',sx(11:14),' Solution:',sx(15:18)
-      
-      !dtrsv_all_sparse
-<<<<<<< HEAD
-!      dx(1:10)=(/1.0_SDK,2.0_SDK,2.0_SDK,3.0_SDK,3.0_SDK,3.0_SDK,4.0_SDK,4.0_SDK,4.0_SDK,4.0_SDK/)
- !     dx(11:14)=1.0_SDK
- !     ja2(1:10)=(/1,1,2,1,2,3,1,2,3,4/)
- !     ia2(1:5)=(/1,2,4,7,11/)
- !     dx(15:18)=(/1.0000000_SDK,-0.5000000_SDK,-0.1666666666666666_SDK,-0.083333333333333333_SDK/)
- !     CALL BLAS_matvec('L','N','N',dx(1:10),ia2(1:5),ja2(1:10),dx(11:14))
- !     ASSERT(ALL(dx(11:14) .APPROXEQA. dx(15:18)),'CALL BLAS_matvec(''L'',''N'',''N'',da,ia,ja,dx')
- !     FINFO() 'Calculated:',dx(11:14),' Solution:',dx(15:18)
-      
- !     dx(1:10)=(/1.0_SDK,2.0_SDK,3.0_SDK,4.0_SDK,2.0_SDK,3.0_SDK,4.0_SDK,3.0_SDK,4.0_SDK,4.0_SDK/)
- !     dx(11:14)=1.0_SDK
- !     ja2(1:10)=(/1,2,3,4,2,3,4,3,4,4/)
- !     ia2(1:5)=(/1,5,8,10,11/)
- !     CALL BLAS_matvec('U','T','N',dx(1:10),ia2(1:5),ja2(1:10),dx(11:14))
- !     ASSERT(ALL(dx(11:14) .APPROXEQA. dx(15:18)),'CALL BLAS_matvec(''U'',''T'',''N'',da,ia,ja,dx')
- !     FINFO() 'Calculated:',dx(11:14),' Solution:',dx(15:18)
-      
- !     dx(1:10)=(/1.0_SDK,2.0_SDK,3.0_SDK,4.0_SDK,2.0_SDK,3.0_SDK,4.0_SDK,3.0_SDK,4.0_SDK,4.0_SDK/)
- !     dx(11:14)=1.0_SDK
- !     ja2(1:10)=(/1,2,3,4,2,3,4,3,4,4/)
- !     ia2(1:5)=(/1,5,8,10,11/)
- !     dx(15:18)=(/0.00000000_SDK,0.0000000_SDK,0.0000000_SDK,0.25000000_SDK/)
- !     CALL BLAS_matvec('U','N','N',dx(1:10),ia2(1:5),ja2(1:10),dx(11:14))
- !     ASSERT(ALL(dx(11:14) .APPROXEQA. dx(15:18)),'CALL BLAS_matvec(''U'',''N'',''N'',da,ia,ja,dx')
-      FINFO() 'Calculated:',dx(11:14),' Solution:',dx(15:18)
-      
-!      dx(1:10)=(/1.0_SDK,2.0_SDK,2.0_SDK,3.0_SDK,3.0_SDK,3.0_SDK,4.0_SDK,4.0_SDK,4.0_SDK,4.0_SDK/)
-!      dx(11:14)=1.0_SDK
-!      ja2(1:10)=(/1,1,2,1,2,3,1,2,3,4/)
-!      ia2(1:5)=(/1,2,4,7,11/)
-!      CALL BLAS_matvec('L','T','N',dx(1:10),ia2(1:5),ja2(1:10),dx(11:14))
-!      ASSERT(ALL(dx(11:14) .APPROXEQA. dx(15:18)),'CALL BLAS_matvec(''L'',''T'',''N'',da,ia,ja,dx')
-!      FINFO() 'Calculated:',dx(11:14),' Solution:',dx(15:18)
-=======
-      dx(1:10)=(/1.0_SDK,2.0_SDK,2.0_SDK,3.0_SDK,3.0_SDK,3.0_SDK,4.0_SDK,4.0_SDK,4.0_SDK,4.0_SDK/)
-      dx(11:14)=1.0_SDK
-      ja2(1:10)=(/1,1,2,1,2,3,1,2,3,4/)
-      ia2(1:5)=(/1,2,4,7,11/)
-      dx(15:18)=(/1.0000000_SDK,-0.5000000_SDK,-0.1666666666666666_SDK,-0.083333333333333333_SDK/)
- !     CALL BLAS_matvec('L','N','N',dx(1:10),ia2(1:5),ja2(1:10),dx(11:14))
- !     ASSERT(ALL(dx(11:14) .APPROXEQA. dx(15:18)),'CALL BLAS_matvec(''L'',''N'',''N'',da,ia,ja,dx')
- !     FINFO() 'Calculated:',dx(11:14),' Solution:',dx(15:18)
-      
-      dx(1:10)=(/1.0_SDK,2.0_SDK,3.0_SDK,4.0_SDK,2.0_SDK,3.0_SDK,4.0_SDK,3.0_SDK,4.0_SDK,4.0_SDK/)
-      dx(11:14)=1.0_SDK
-      ja2(1:10)=(/1,2,3,4,2,3,4,3,4,4/)
-      ia2(1:5)=(/1,5,8,10,11/)
- !     CALL BLAS_matvec('U','T','N',dx(1:10),ia2(1:5),ja2(1:10),dx(11:14))
- !     ASSERT(ALL(dx(11:14) .APPROXEQA. dx(15:18)),'CALL BLAS_matvec(''U'',''T'',''N'',da,ia,ja,dx')
- !     FINFO() 'Calculated:',dx(11:14),' Solution:',dx(15:18)
-      
-      dx(1:10)=(/1.0_SDK,2.0_SDK,3.0_SDK,4.0_SDK,2.0_SDK,3.0_SDK,4.0_SDK,3.0_SDK,4.0_SDK,4.0_SDK/)
-      dx(11:14)=1.0_SDK
-      ja2(1:10)=(/1,2,3,4,2,3,4,3,4,4/)
-      ia2(1:5)=(/1,5,8,10,11/)
-      dx(15:18)=(/0.00000000_SDK,0.0000000_SDK,0.0000000_SDK,0.25000000_SDK/)
- !     CALL BLAS_matvec('U','N','N',dx(1:10),ia2(1:5),ja2(1:10),dx(11:14))
- !     ASSERT(ALL(dx(11:14) .APPROXEQA. dx(15:18)),'CALL BLAS_matvec(''U'',''N'',''N'',da,ia,ja,dx')
- !     FINFO() 'Calculated:',dx(11:14),' Solution:',dx(15:18)
-      
-      dx(1:10)=(/1.0_SDK,2.0_SDK,2.0_SDK,3.0_SDK,3.0_SDK,3.0_SDK,4.0_SDK,4.0_SDK,4.0_SDK,4.0_SDK/)
-      dx(11:14)=1.0_SDK
-      ja2(1:10)=(/1,1,2,1,2,3,1,2,3,4/)
-      ia2(1:5)=(/1,2,4,7,11/)
- !     CALL BLAS_matvec('L','T','N',dx(1:10),ia2(1:5),ja2(1:10),dx(11:14))
- !     ASSERT(ALL(dx(11:14) .APPROXEQA. dx(15:18)),'CALL BLAS_matvec(''L'',''T'',''N'',da,ia,ja,dx')
- !     FINFO() 'Calculated:',dx(11:14),' Solution:',dx(15:18)
->>>>>>> e47ff2ff
     ENDSUBROUTINE testBLAS2
 !
 !-------------------------------------------------------------------------------
