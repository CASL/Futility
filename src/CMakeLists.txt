#++++++++++++++++++++++++++++++++++++++++++++++++++++++++++++++++++++++++++++++!
#                          Futility Development Group                          !
#                             All rights reserved.                             !
#                                                                              !
# Futility is a jointly-maintained, open-source project between the University !
# of Michigan and Oak Ridge National Laboratory.  The copyright and license    !
# can be found in LICENSE.txt in the head directory of this repository.        !
#++++++++++++++++++++++++++++++++++++++++++++++++++++++++++++++++++++++++++++++!

INCLUDE_DIRECTORIES(${CMAKE_CURRENT_BINARY_DIR})
INCLUDE_DIRECTORIES(${CMAKE_CURRENT_SOURCE_DIR})

TRIBITS_ADD_LIBRARY(CUtils
        HEADERS
          getSysProcInfo.h
          floatingpointchecks.h
        SOURCES
          getSysProcInfo.c
          floatingpointchecks.c
    )

ADD_SUBDIRECTORY(trilinos_interfaces)

#Library for utility code
TRIBITS_ADD_LIBRARY(Utils
    HEADERS
      Futility_DBC.h
      UnitTest.h
      getSysProcInfo_F.h
    SOURCES
      Futility_DBC.f90
      UnitTest.f90
      IntrType.f90
      Search.f90
      Constants_Conversion.f90
      ExtendedMath.f90
      ElementsIsotopes.f90
      WaterSatProperties.f90
      BLAS1.f90
      BLAS2.f90
      BLAS3.f90
      BLAS.f90
      trilinos_interfaces/trilinos_f_interfaces.f90
      Strings.f90
      Times.f90
      TAU_Stubs.f90
      MemProf.f90
      BinaryTrees.f90
      MortonOrdering.f90
      Geom_Points.f90
      Geom_Line.f90
      Geom_Plane.f90
      Geom_CircCyl.f90
      Geom_Box.f90
      Geom_Graph.f90
      Geom_Poly.f90
      Geom.f90
      ExceptionHandler.f90
      Allocs.f90
      ExpTables.f90
      ParallelEnv.f90
      IO_Strings.f90
      FileType_Base.f90
      FileType_Fortran.f90
      FileType_DA32.f90
      FileType_HDF5.f90
      FileType_XML.f90
      FileType_Log.f90
      FileType_Checkpoint.f90
      FileType_Input.f90
      VTKFiles.f90
      VTUFiles.f90
      IOutil.f90
      ParameterLists.f90
      CommandLineProcessor.f90
      MatrixTypes_Base.f90
      MatrixTypes_Native.f90
      MatrixTypes_PETSc.f90
      MatrixTypes_Trilinos.f90
      MatrixTypes.f90
      VectorTypes_Base.f90
      VectorTypes_Native.f90
      VectorTypes_PETSc.f90
      VectorTypes_Trilinos.f90
      VectorTypes.f90
      PreconditionerTypes.f90
      pcmg_supplement.c
      LinearSolverTypes.f90
      LinearSolverTypes_Multigrid.f90
      MultigridMesh.f90
      EigenvalueSolverTypes.f90
      ODESolverTypes.f90
      NonLinearSolver.f90
      AndersonAcceleration.f90
      StochasticSampling.f90
      Sorting.f90
      MeshTransfer.f90
      ArrayUtils.f90
      PartitionGraph.f90
      FutilityComputingEnvironment.f90
<<<<<<< HEAD
      SchemaParser.f90
=======
      SpeciesElements.f90
>>>>>>> b1feb413
    DEPLIBS
      CUtils
      TrilinosUtils
)


TRIBITS_ADD_EXECUTABLE(test_interfaces
     SOURCES trilinos_interfaces/test_interfaces.f90
     NOEXEPREFIX
     LINKER_LANGUAGE Fortran
)<|MERGE_RESOLUTION|>--- conflicted
+++ resolved
@@ -98,11 +98,8 @@
       ArrayUtils.f90
       PartitionGraph.f90
       FutilityComputingEnvironment.f90
-<<<<<<< HEAD
       SchemaParser.f90
-=======
       SpeciesElements.f90
->>>>>>> b1feb413
     DEPLIBS
       CUtils
       TrilinosUtils
