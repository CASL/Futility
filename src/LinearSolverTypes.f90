--- conflicted
+++ resolved
@@ -1,3153 +1,1575 @@
-<<<<<<< HEAD
-!++++++++++++++++++++++++++++++++++++++++++++++++++++++++++++++++++++++++++++++!
-!                              Copyright (C) 2012                              !
-!                   The Regents of the University of Michigan                  !
-!              MPACT Development Group and Prof. Thomas J. Downar              !
-!                             All rights reserved.                             !
-!                                                                              !
-! Copyright is reserved to the University of Michigan for purposes of          !
-! controlled dissemination, commercialization through formal licensing, or     !
-! other disposition. The University of Michigan nor any of their employees,    !
-! makes any warranty, express or implied, or assumes any liability or          !
-! responsibility for the accuracy, completeness, or usefulness of any          !
-! information, apparatus, product, or process disclosed, or represents that    !
-! its use would not infringe privately owned rights. Reference herein to any   !
-! specific commercial products, process, or service by trade name, trademark,  !
-! manufacturer, or otherwise, does not necessarily constitute or imply its     !
-! endorsement, recommendation, or favoring by the University of Michigan.      !
-!++++++++++++++++++++++++++++++++++++++++++++++++++++++++++++++++++++++++++++++!
-!> @brief Module to provide the ability to solve a system of equations
-!>
-!> DESCRIPTION
-!> ??? Make PURE SUBROUTINES WHERE NECESSARY
-!>
-!> @par Module Dependencies
-!>  - @ref IntrType "IntrType": @copybrief IntrType
-!>  - @ref ExceptionHandler "ExceptionHandler": @copybrief ExceptionHandler
-!>  - @ref Allocs "Allocs": @copybrief Allocs
-!>  - @ref ParallelEnv "ParallelEnv": @copybrief ParallelEnv
-!>  - @ref TimerType "TimerType": @copybrief TimerType
-!>
-!> @par EXAMPLES
-!> @code
-!> 
-!> @endcode
-!>
-!> @author Adam Nelson, Zhouyu Liu
-!>   @date 03/28/2012
-!>
-!++++++++++++++++++++++++++++++++++++++++++++++++++++++++++++++++++++++++++++++!
-MODULE LinearSolverTypes
-
-  USE IntrType
-  USE ExceptionHandler
-  USE Allocs
-  USE ParallelEnv
-  USE Times
-  USE MatrixTypes
-  USE ParameterLists
-  USE BLAS
-  IMPLICIT NONE
-  
-#ifdef HAVE_PETSC
-#include <finclude/petsc.h>
-#undef IS
-#endif
-
-  PRIVATE
-!
-! List of public members
-  PUBLIC :: eLinearSolverType
-  PUBLIC :: LinearSolverType_Base
-  PUBLIC :: LinearSolverType_Direct
-  PUBLIC :: LinearSolverType_Iterative
-  PUBLIC :: LNorm
-  
-  !> Number of direct solver solution methodologies - for error checking
-  INTEGER(SIK),PARAMETER :: MAX_DIRECT_SOLVER_METHODS=2
-  !> Number of iterative solver solution methodologies - for error checking
-  INTEGER(SIK),PARAMETER :: MAX_IT_SOLVER_METHODS=3
-  !> set enumeration scheme for TPLs
-  INTEGER(SIK),PUBLIC :: PETSC=0,TRILINOS=1,MKL=2,NATIVE=3
-  !> set enumeration scheme for iterative solver methods
-  INTEGER(SIK),PUBLIC :: BICGSTAB=1,CGNR=2,GMRES=3
-  !> set enumeration scheme for direct solver methods
-  INTEGER(SIK),PUBLIC :: GE=1,LU=2
-
-  
-  !> @brief the base linear solver type
-  TYPE,ABSTRACT :: LinearSolverType_Base
-    !> Initialization status 
-    LOGICAL(SBK) :: isInit=.FALSE.
-    !> Integer flag for the solution methodology desired
-    INTEGER(SIK) :: solverMethod=-1
-    !> Integer flag for the solution methodology desired
-    INTEGER(SIK) :: TPLType=-1
-    !> Pointer to the distributed memory parallel environment
-    TYPE(MPI_EnvType) :: MPIparallelEnv
-    !> Pointer to the shared memory parallel environment
-    TYPE(OMP_EnvType) :: OMPparallelEnv
-    !> Initialization status of A
-    LOGICAL(SBK) :: hasA=.FALSE.
-    !> Initialization status of b
-    LOGICAL(SBK) :: hasB=.FALSE.
-    !> Pointer to the MatrixType A
-    CLASS(MatrixType),ALLOCATABLE :: A
-    !> Right-hand side vector, b
-    CLASS(VectorType),ALLOCATABLE :: b
-    !> Pointer to solution vector, x
-    CLASS(VectorType),ALLOCATABLE :: X
-    !> Timer to measure solution time
-    TYPE(TimerType) :: SolveTime
-    !> Status of the decomposition of A
-    LOGICAL(SBK) :: isDecomposed=.FALSE.
-    !> Storage of the decomposed Matrix, M
-    CLASS(MatrixType),ALLOCATABLE :: M
-    !> Return value of the linear solver
-    !> 0 : Normal
-    !> -1: Unsuccessful exit
-    INTEGER(SIK) :: info
-
-#ifdef HAVE_PETSC
-    KSP :: ksp
-#endif
-
-  !
-  !List of Type Bound Procedures
-    CONTAINS
-      !> Deferred routine for initializing the linear solver system
-      PROCEDURE,PASS :: init => init_LinearSolverType_Base
-      !> Deferred routine for clearing the linear solver
-      PROCEDURE(int_linearsolver_sub),DEFERRED,PASS :: clear
-      !> Deferred routine for solving the linear system
-      PROCEDURE(int_linearsolver_sub),DEFERRED,PASS :: solve
-      !> Routine for updating status of M and isDecomposed when A has been changed
-      PROCEDURE,PASS :: updatedA
-  ENDTYPE LinearSolverType_Base
-  
-  !> Explicitly defines the interface for the clear and solve routines
-  ABSTRACT INTERFACE
-    SUBROUTINE int_linearsolver_sub(solver)
-      IMPORT :: LinearSolverType_Base
-      CLASS(LinearSolverType_Base),INTENT(INOUT) :: solver
-    ENDSUBROUTINE int_linearsolver_sub
-  ENDINTERFACE
-
-  !> @brief The extended type for the Direct Linear Solver
-  TYPE,EXTENDS(LinearSolverType_Base) :: LinearSolverType_Direct
-    !> Storage of row exchanges
-    INTEGER(SIK),ALLOCATABLE :: IPIV(:)
-!
-!List of Type Bound Procedures
-    CONTAINS 
-      !> @copybrief LinearSolverTypes::clear_LinearSolverType_Direct
-      !> @copydetails LinearSolverTypes::clear_LinearSolverType_Direct
-      PROCEDURE,PASS :: clear => clear_LinearSolverType_Direct
-      !> @copybrief LinearSolverTypes::solve_LinearSolverType_Direct
-      !> @copydetails LinearSolverTypes::solve_LinearSolverType_Direct
-      PROCEDURE,PASS :: solve => solve_LinearSolverType_Direct
-  ENDTYPE LinearSolverType_Direct
-  
-  !> @brief The extended type for the Iterative Linear Solver
-  TYPE,EXTENDS(LinearSolverType_Base) :: LinearSolverType_Iterative
-    !> Status of the presence of the initial guess, X0
-    LOGICAL(SBK) :: hasX0=.FALSE.
-    !> Type of norm to be used for convergence checks
-    INTEGER(SIK) :: normType=2_SIK
-    !> Maximum number of iterations to perform
-    INTEGER(SIK) :: maxIters=1000_SIK
-    !> Actual iterations performed
-    INTEGER(SIK) :: iters=0_SIK
-    !> Tolerance for successful convergence
-    REAL(SRK) :: convTol=1.0E-5_SRK
-    !> Actual residual converged to
-    REAL(SRK) :: residual=0._SRK
-!
-!List of Type Bound Procedures
-    CONTAINS 
-      !> @copybrief LinearSolverTypes::clear_LinearSolverType_Iterative
-      !> @copydetails LinearSolverTypes::clear_LinearSolverType_Iterative
-      PROCEDURE,PASS :: clear => clear_LinearSolverType_Iterative
-      !> @copybrief LinearSolverTypes::solve_LinearSolverType_Iterative
-      !> @copydetails LinearSolverTypes::solve_LinearSolverType_Iterative
-      PROCEDURE,PASS :: solve => solve_LinearSolverType_Iterative
-      !> @copybrief LinearSolverTypes::getResidual_LinearSolverType_Iterative
-      !> @copydetails LinearSolverTypes::getResidual_LinearSolverType_Iterative
-      PROCEDURE,PASS :: getResidual => getResidual_LinearSolverType_Iterative
-      !> @copybrief LinearSolverTypes::setConv_LinearSolverType_Iterative
-      !> @copydetails LinearSolverTypes::setConv_LinearSolverType_Iterative
-      PROCEDURE,PASS :: setConv => setConv_LinearSolverType_Iterative
-      !> @copybrief LinearSolverTypes::setX0_LinearSolverType_Iterative
-      !> @copydetails LinearSolverTypes::setX0_LinearSolverType_Iterative
-      PROCEDURE,PASS :: setX0 => setX0_LinearSolverType_Iterative
-  ENDTYPE LinearSolverType_Iterative
-  
-  !> Exception Handler for use in MatrixTypes
-  TYPE(ExceptionHandlerType),POINTER,SAVE :: eLinearSolverType => NULL()
-  
-  !> Name of module
-  CHARACTER(LEN=*),PARAMETER :: modName='LINEARSOLVERTYPES'
-!
-!===============================================================================
-  CONTAINS
-  
-!
-!-------------------------------------------------------------------------------
-!> @brief Initializes the Linear Solver Type with a parameter list
-!> @param pList the parameter list
-!>
-!> @param solver The linear solver to act on
-!> @param solverMethod The integer flag for which type of solution scheme to use
-!> @param MPIparallelEnv The MPI environment description
-!> @param OMPparallelEnv The OMP environment description
-!> @param TimerName The name of the timer to be used for querying (optional)
-!>
-!> This routine initializes the data spaces for the direct linear solver. 
-!>
-    SUBROUTINE init_LinearSolverType_Base(solver,pList)
-      CHARACTER(LEN=*),PARAMETER :: myName='init_LinearSolverType_Base'
-      CLASS(LinearSolverType_Base),INTENT(INOUT) :: solver
-      TYPE(ParamType),INTENT(IN) :: pList
-      
-      INTEGER(SIK) :: matrixType, TPLType
-      INTEGER(SIK) :: solverMethod
-      INTEGER(SIK) :: numberMPI, numberOMP
-      CHARACTER(LEN=256) :: timerName
-      LOGICAL(SBK) :: localalloc
-#ifdef HAVE_PETSC
-      PetscErrorCode  :: ierr
-#endif
-
-      !Pull data from the parameter list
-      CALL pList%get('matrixType',matrixType)
-      CALL pList%get('TPLType',TPLType)
-      CALL pList%get('solverMethod',solverMethod)
-      CALL pList%get('numberMPI',numberMPI)
-      CALL pList%get('numberOMP',numberOMP)
-      CALL pList%get('timerName',timerName)
-      
-      !Initialize parallel environments based on input
-      IF (numberMPI>0) CALL solver%MPIparallelEnv%initialize(numberMPI)
-      IF (numberOMP>0) CALL solver%OMPparallelEnv%initialize(numberOMP)
-
-      !Error checking of subroutine input
-      localalloc=.FALSE.
-      IF(.NOT.ASSOCIATED(eLinearSolverType)) THEN
-        localalloc=.TRUE.
-        ALLOCATE(eLinearSolverType)
-      ENDIF
-      
-      IF(.NOT. solver%isInit) THEN
-         
-        ! go through solver hierarchy to determine TPLType
-        IF (TPLType==0) THEN ! PETSc
-#ifdef HAVE_PETSC
-          ! switch matrixType if PETSc not available
-          IF     (matrixType==0) THEN ! sparse
-            matrixType=4 ! PETSc sparse
-          ELSEIF (matrixType==2) THEN ! dense
-            matrixType=5 ! PETSc dense
-          ENDIF
-#else
-          ! we don't have PETSc, so switch to next option (Trilinos)
-          ! maybe throw a notification
-          TPLType=1
-#endif
-        ENDIF
-        IF (TPLType==1) THEN ! Trilinos
-#ifndef HAVE_TRILINOS
-          ! we don't have Trilinos, so switch to next option (MKL)
-          TPLType=2
-#endif
-        ENDIF
-        IF (TPLType==2) THEN ! MKL
-#ifndef HAVE_MKL
-          ! we don't have MKL, so switch to next option (native)
-          TPLType=3
-#endif
-        ENDIF
-
-        ! allocate matrix (A)
-        IF (.NOT.ALLOCATED(solver%A)) THEN
-          IF     (matrixType==0) THEN ! Sparse
-            ALLOCATE(SparseMatrixType :: solver%A)
-          ELSEIF (matrixType==1) THEN ! TriDiag 
-            ALLOCATE(TriDiagMatrixType :: solver%A)
-          ELSEIF (matrixType==2) THEN ! DenseSquare
-            ALLOCATE(DenseSquareMatrixType :: solver%A)
-          ELSEIF (matrixType==3) THEN ! DenseRect
-            ALLOCATE(DenseRectMatrixType :: solver%A)
-          ELSEIF (matrixType==4) THEN ! PETSc Sparse
-            ALLOCATE(PETScMatrixType :: solver%A)
-            SELECTTYPE(A => solver%A); TYPE IS(PETScMatrixType)
-              A%SparseDense=0  ! sparse
-            ENDSELECT
-          ELSEIF (matrixType==5) THEN ! PETSc Dense
-            ALLOCATE(PETScMatrixType :: solver%A)
-            SELECTTYPE(A => solver%A); TYPE IS(PETScMatrixType)
-              A%SparseDense=1  ! dense
-            ENDSELECT
-          ENDIF
-        ELSE
-          ! throw exception
-        ENDIF
-        ! allocate vectors (X and b)
-        IF (matrixType==4 .OR. matrixType==5) THEN
-          ALLOCATE(PETScVectorType :: solver%X)
-          ALLOCATE(PETScVectorType :: solver%b)
-        ELSE
-          ALLOCATE(RealVectorType :: solver%X)
-          ALLOCATE(RealVectorType :: solver%b)
-        ENDIF
-      
-        ! direct solver
-        SELECTTYPE(solver); TYPE IS(LinearSolverType_Direct)
-          IF((solverMethod > 0) .AND. &
-             (solverMethod <= MAX_DIRECT_SOLVER_METHODS)) THEN         
-            !assign values to solver
-            CALL solver%SolveTime%setTimerName(timerName)   
-            solver%solverMethod=solverMethod
-            solver%TPLType=TPLType
-            solver%isInit=.TRUE.
-          ELSE
-            CALL eLinearSolverType%raiseError('Incorrect call to '// &
-              modName//'::'//myName//' - invalid value of solverMethod')
-          ENDIF
-        ENDSELECT
-        
-        ! iterative solver
-        SELECTTYPE(solver); TYPE IS(LinearSolverType_Iterative)
-          IF((solverMethod > 0) .AND. &
-             (solverMethod <= MAX_IT_SOLVER_METHODS)) THEN         
-              
-#ifdef HAVE_PETSC
-            IF (matrixType==4 .OR. matrixType==5) THEN ! PETSc
-                !create and initialize KSP
-                CALL KSPCreate(MPI_COMM_WORLD,solver%ksp,ierr)
-                CALL KSPSetOperators(solver%ksp,solver%A,solver%A,DIFFERENT_NONZERO_PATTERN,ierr)
-                CALL KSPSetFromOptions(solver%ksp,ierr)
-                
-                !set iterative solver type
-                SELECTCASE(solverMethod)
-                  CASE(1) ! BCGS
-                    CALL KSPSetType(solver%ksp,KSPBCGS,ierr)
-                  CASE(2) ! CGNR
-                    CALL KSPSetType(solver%ksp,KSPCGNE,ierr)
-                  CASE(3) ! GMRES
-                    CALL KSPSetType(solver%ksp,KSPGMRES,ierr)
-                ENDSELECT
-            ENDIF
-#endif
-            !assign values to solver
-            CALL solver%SolveTime%setTimerName(timerName)   
-            solver%solverMethod=solverMethod
-            solver%TPLType=TPLType
-            solver%isInit=.TRUE.
-          ELSE
-            CALL eLinearSolverType%raiseError('Incorrect call to '// &
-              modName//'::'//myName//' - invalid value of solverMethod')
-          ENDIF
-        ENDSELECT
-      ELSE
-        CALL eLinearSolverType%raiseError('Incorrect call to '// &
-          modName//'::'//myName//' - LinearSolverType already initialized')
-      ENDIF
-      
-      IF(localalloc) DEALLOCATE(eLinearSolverType)
-      
-    ENDSUBROUTINE init_LinearSolverType_Base
-!
-!-------------------------------------------------------------------------------
-!> @brief Clears the Direct Linear Solver Type
-!> @param solver The linear solver to act on
-!>
-!> This routine clears the data spaces for the direct linear solver. 
-!>
-    SUBROUTINE clear_LinearSolverType_Direct(solver)
-      CLASS(LinearSolverType_Direct),INTENT(INOUT) :: solver
-
-      solver%isInit=.FALSE.
-      solver%solverMethod=-1
-      solver%hasA=.FALSE.
-      solver%hasB=.FALSE.
-      solver%info=0
-      CALL solver%MPIparallelEnv%clear()
-      CALL solver%OMPparallelEnv%clear()
-      IF(ALLOCATED(solver%A)) DEALLOCATE(solver%A)
-      IF(ALLOCATED(solver%X)) DEALLOCATE(solver%X)
-      IF(ALLOCATED(solver%b)) DEALLOCATE(solver%b)
-      IF(ALLOCATED(solver%IPIV)) CALL demallocA(solver%IPIV)
-      IF(ALLOCATED(solver%M)) THEN
-        CALL solver%M%clear()
-        DEALLOCATE(solver%M)
-      ENDIF
-
-      !No timer clear function-just call toc instead
-      CALL solver%SolveTime%toc()
-      solver%isDecomposed=.FALSE.
-    ENDSUBROUTINE clear_LinearSolverType_Direct
-!
-!-------------------------------------------------------------------------------
-!> @brief Clears the Iterative Linear Solver Type
-!> @param solver The linear solver to act on
-!>
-!> This routine clears the data spaces for the iterative linear solver. 
-!>
-    SUBROUTINE clear_LinearSolverType_Iterative(solver)
-      CLASS(LinearSolverType_Iterative),INTENT(INOUT) :: solver
-#ifdef HAVE_PETSC
-      PetscErrorCode  :: ierr
-#endif
-
-      solver%isInit=.FALSE.
-      solver%solverMethod=-1
-      solver%hasA=.FALSE.
-      solver%hasB=.FALSE.
-      solver%info=0
-      CALL solver%MPIparallelEnv%clear()
-      CALL solver%OMPparallelEnv%clear()
-      IF(ALLOCATED(solver%A)) DEALLOCATE(solver%A)
-      IF(ALLOCATED(solver%X)) DEALLOCATE(solver%X)
-      IF(ALLOCATED(solver%b)) DEALLOCATE(solver%b)
-      IF(ALLOCATED(solver%M)) THEN
-        CALL solver%M%clear()
-        DEALLOCATE(solver%M)
-      ENDIF
-      
-#ifdef HAVE_PETSC
-      CALL KSPDestroy(solver%ksp,ierr)
-#endif 
-
-      !No timer clear function-just call toc instead
-      CALL solver%SolveTime%toc()
-      solver%isDecomposed=.FALSE.
-      solver%hasX0=.FALSE.
-      solver%normType=-1
-      solver%maxIters=-1
-      solver%iters=0
-      solver%convTol=0._SRK
-      solver%residual=0._SRK
-    ENDSUBROUTINE clear_LinearSolverType_Iterative
-!
-!-------------------------------------------------------------------------------
-!> @brief Tells the LinearSystem that A has been updated outside of solver
-!> @param solver The linear solver to act on
-!>
-!> This routine tells the LinearSystem that A has been updated outside of solver
-!>
-    SUBROUTINE updatedA(solver)
-      CLASS(LinearSolverType_Base),INTENT(INOUT) :: solver
-      solver%isDecomposed=.FALSE.
-      SELECTTYPE(solver)
-        TYPE IS(LinearSolverType_Direct)
-          IF(ALLOCATED(solver%IPIV)) CALL demallocA(solver%IPIV)
-      ENDSELECT
-      IF(ALLOCATED(solver%M)) THEN
-        CALL solver%M%clear()
-        DEALLOCATE(solver%M)
-      ENDIF
-    ENDSUBROUTINE updatedA
-!
-!-------------------------------------------------------------------------------
-!> @brief Solves the Linear System
-!> @param solver The linear solver to act on
-!>
-!> This routine solves the linear system directly
-!>
-    SUBROUTINE solve_LinearSolverType_Direct(solver)
-      CHARACTER(LEN=*),PARAMETER :: myName='solve_LinearSolverType_Direct'
-      CLASS(LinearSolverType_Direct),INTENT(INOUT) :: solver
-      LOGICAL(SBK) :: localalloc
-      
-      localalloc=.FALSE.
-      IF(.NOT.ASSOCIATED(eLinearSolverType)) THEN
-        localalloc=.TRUE.
-        ALLOCATE(eLinearSolverType)
-      ENDIF
-      CALL solve_checkInput(solver)
-      IF(solver%info == 0) THEN
-        solver%info=-1
-        CALL solver%SolveTime%tic()
-        SELECTCASE(solver%solverMethod)
-          CASE(1) !GE
-            SELECTTYPE(A => solver%A)
-              TYPE IS(DenseSquareMatrixType)
-                CALL solveGE_DenseSquare(solver)
-
-              TYPE IS(TriDiagMatrixType)
-                IF(.NOT.solver%isDecomposed) &
-                  CALL DecomposePLU_TriDiag(solver)
-                CALL solvePLU_TriDiag(solver)
-
-              CLASS DEFAULT
-                !Should not use direct method, go to CGNR
-                CALL solveCGNR(solver)
-                IF(solver%info == 0) &
-                  CALL eLinearSolverType%raiseWarning(modName//'::'// &
-                    myName//'- GE method for dense rectangular system '// &
-                      'and sparse system is not implemented, CGNR method '// &
-                        'is used instead.')
-            ENDSELECT
-          CASE(2) !LU
-            SELECTTYPE(A => solver%A)
-              TYPE IS(DenseSquareMatrixType)
-                IF(.NOT. solver%isDecomposed) &
-                  CALL DecomposePLU_DenseSquare(solver)
-                CALL solvePLU_DenseSquare(solver)
-
-              TYPE IS(TriDiagMatrixType)
-                IF(.NOT.solver%isDecomposed) &
-                  CALL DecomposePLU_TriDiag(solver)
-                CALL solvePLU_TriDiag(solver)
-
-              CLASS DEFAULT
-                !Should not use direct method, go to CGNR
-                CALL solveCGNR(solver)
-                IF(solver%info == 0) &
-                  CALL eLinearSolverType%raiseWarning(modName//'::'// &
-                    myName//'- LU method for dense rectangular system '// &
-                      'and sparse system is not implemented, CGNR method '// &
-                        'is used instead.')
-            ENDSELECT
-        ENDSELECT
-        CALL solver%SolveTime%toc()
-      ENDIF
-      IF(localalloc) DEALLOCATE(eLinearSolverType)
-    ENDSUBROUTINE solve_LinearSolverType_Direct
-!
-!-------------------------------------------------------------------------------
-!> @brief Solves the Linear System
-!> @param solver The linear solver to act on
-!>
-!> This routine solves the linear system iteratively
-!>
-    SUBROUTINE solve_LinearSolverType_Iterative(solver)
-      CHARACTER(LEN=*),PARAMETER :: myName='solve_LinearSolverType_Iterative'
-      CLASS(LinearSolverType_Iterative),INTENT(INOUT) :: solver
-      LOGICAL(SBK) :: localalloc
-#ifdef HAVE_PETSC
-      PetscErrorCode  :: ierr
-#endif
-
-      !Error checking of subroutine input
-      localalloc=.FALSE.
-      IF(.NOT.ASSOCIATED(eLinearSolverType)) THEN
-        localalloc=.TRUE.
-        ALLOCATE(eLinearSolverType)
-      ENDIF
-      CALL solve_checkInput(solver)
-      IF(solver%info == 0) THEN
-        IF(.NOT. solver%hasX0) THEN
-          SELECTTYPE(X => solver%X); TYPE IS(RealVectorType)
-            CALL X%set(1.0_SRK)
-          ENDSELECT
-          solver%hasX0=.TRUE.
-          CALL eLinearSolverType%raiseWarning(modName//'::'// &
-            myName//'- Initial X0 is set to 1.')
-        ENDIF
-        CALL solver%SolveTime%tic()
-        solver%info=-1
-        SELECTCASE(solver%solverMethod)
-          CASE(1) !BiCGSTAB
-            !need two type structures to deal with DenseRectMatrixType
-            SELECTTYPE(A=>solver%A)
-              TYPE IS(DenseSquareMatrixType)
-                IF(.NOT. solver%isDecomposed) &
-                  CALL DecomposeBiCGSTAB_DenseSquare(solver)
-                CALL solveBiCGSTAB(solver)
-
-              TYPE IS(SparseMatrixType)
-                CALL solveBiCGSTAB(solver)
-
-              TYPE IS(TriDiagMatrixType)
-                !If the coefficient matrix is a tridiagonal matrix, PLU method
-                !will be used instead.
-                IF(.NOT. solver%isDecomposed) CALL DecomposePLU_TriDiag(solver)
-                CALL solvePLU_TriDiag(solver)
-
-                IF(solver%info == 0) &
-                  CALL eLinearSolverType%raiseWarning(modName//'::'// &
-                    myName//'- BiCGSTAB method for tridiagonal system '// &
-                      'is not implemented, GE method is used instead.')
-
-              TYPE IS(DenseRectMatrixType)
-                !If the coefficient matrix is a rectangular matrix, CGNR method
-                !will be used instead.
-                CALL solveCGNR(solver)
-
-                IF(solver%info == 0) &
-                  CALL eLinearSolverType%raiseWarning(modName//'::'// &
-                    myName//'- BiCGSTAB method for dense rectangular system '// &
-                      'is not implemented, CGNR method is used instead.')
-
-#ifdef HAVE_PETSC                      
-              TYPE IS(PETScMatrixType)
-                ! assemble matrix if necessary
-                IF (.NOT.(A%isAssembled)) THEN
-                  CALL MatAssemblyBegin(A,ierr)
-                  CALL MatAssemblyEnd(A,ierr)
-                  A%isAssembled=.FALSE.
-                ENDIF
-                
-                ! solve
-                CALL KSPSolve(solver%ksp,solver%b,solver%x,ierr)
-#endif
-                
-            ENDSELECT
-          CASE(2) !CGNR
-            SELECTTYPE(A=>solver%A)
-              TYPE IS(TriDiagMatrixType)
-                !If the coefficient matrix is tridiagonal PLU method will be
-                !used instead.
-                IF(.NOT.solver%isDecomposed) &
-                  CALL DecomposePLU_TriDiag(solver)
-                CALL solvePLU_TriDiag(solver)
-
-                IF(solver%info == 0) &
-                  CALL eLinearSolverType%raiseWarning(modName//'::'// &
-                  myName//'- CGNR method for tridiagonal system '// &
-                    'is not implemented, PLU method is used instead.')
-              TYPE IS(SparseMatrixType)
-                CALL solveBiCGSTAB(solver)
-                IF(solver%info == 0) &
-                  CALL eLinearSolverType%raiseWarning(modName//'::'// &
-                  myName//'- CGNR method for sparse system '// &
-                    'is not implemented, BiCGSTAB method is used instead.')
-#ifdef HAVE_PETSC                    
-              TYPE IS(PETScMatrixType)
-                ! assemble matrix if necessary
-                IF (.NOT.(A%isAssembled)) THEN
-                  CALL MatAssemblyBegin(A,ierr)
-                  CALL MatAssemblyEnd(A,ierr)
-                  A%isAssembled=.FALSE.
-                ENDIF
-                
-                ! solve
-                CALL KSPSolve(solver%ksp,solver%b,solver%x,ierr)
-#endif
-              CLASS DEFAULT
-                CALL solveCGNR(solver)
-            
-            ENDSELECT
-            
-          CASE(3) !GMRES
-            SELECTTYPE(A=>solver%A)
-#ifdef HAVE_PETSC                    
-              TYPE IS(PETScMatrixType)
-                ! assemble matrix if necessary
-                IF (.NOT.(A%isAssembled)) THEN
-                  CALL MatAssemblyBegin(A,ierr)
-                  CALL MatAssemblyEnd(A,ierr)
-                  A%isAssembled=.FALSE.
-                ENDIF
-                
-                ! solve
-                CALL KSPSolve(solver%ksp,solver%b,solver%x,ierr)
-#endif  
-            ENDSELECT
-        ENDSELECT
-        CALL solver%SolveTime%toc()
-      ENDIF
-      IF(localalloc) DEALLOCATE(eLinearSolverType)
-    ENDSUBROUTINE solve_LinearSolverType_Iterative
-!
-!-------------------------------------------------------------------------------
-!> @brief Check the information before solving.
-!> @param solver The linear solver to act on
-!>
-!> The matrix and vectors are operated outside of linear solver object, so they
-!> need to checked before solving. This subroutine checks these information, and
-!> it will be used for both direct solve subroutine and iterative subroutine.
-    SUBROUTINE solve_checkInput(solver)
-      CHARACTER(LEN=*),PARAMETER :: myName='solve_checkInput'
-      CLASS(LinearSolverType_Base),INTENT(INOUT) :: solver
-
-      LOGICAL(SBK) :: localalloc
-      !Error checking of subroutine input
-      localalloc=.FALSE.
-      IF(.NOT.ASSOCIATED(eLinearSolverType)) THEN
-        localalloc=.TRUE.
-        ALLOCATE(eLinearSolverType)
-      ENDIF
-      solver%info=-1
-      IF(solver%isInit) THEN
-        IF(ALLOCATED(solver%A)) THEN
-          IF(ALLOCATED(solver%X)) THEN
-            IF(ALLOCATED(solver%b)) THEN
-              SELECTTYPE(A=>solver%A)
-                TYPE IS(DenseRectMatrixType)
-                  IF(A%n /= solver%b%n .OR. A%m /= solver%X%n &
-                    .OR. A%n < 1 .OR. A%m < 1) THEN
-                    CALL eLinearSolverType%raiseError(ModName//'::'//myName// &
-                      '  - The size of the matrix and vector do not comform!')
-                  ELSE
-                    solver%info=0
-                  ENDIF
-                CLASS DEFAULT
-                  IF(A%n /= solver%b%n .OR. A%n /= solver%X%n &
-                    .OR. A%n < 1) THEN
-                    CALL eLinearSolverType%raiseError(ModName//'::'//myName// &
-                      '  - The size of the matrix and vector do not comform!')
-                  ELSE
-                    solver%info=0
-                  ENDIF
-              ENDSELECT
-            ELSE
-              CALL eLinearSolverType%raiseError(ModName//'::'//myName// &
-                '  - The right hand side has not been set!')
-            ENDIF
-          ELSE
-            CALL eLinearSolverType%raiseError(ModName//'::'//myName// &
-              '  - The unknows X has not been associated!')
-          ENDIF
-        ELSE
-          CALL eLinearSolverType%raiseError(ModName//'::'//myName// &
-            '  - The matrix A has not been associated!')
-        ENDIF
-      ELSE
-        CALL eLinearSolverType%raiseError(ModName//'::'//myName// &
-          '  - Linear solver object has not been initialized!')
-      ENDIF
-      IF(localalloc) DEALLOCATE(eLinearSolverType)
-    ENDSUBROUTINE solve_checkInput
-!
-!-------------------------------------------------------------------------------
-!> @brief Sets the initial guess for X0 for the iterative solver
-!> @param solver The linear solver to act on
-!> @param X0 A vector which contains the initial guess
-!>
-!> This subroutine sets the initial guess for the iterative solver. The 
-!> vector X0 is passed as an argument to this routine, and the X pointer
-!> is then set to point to it. 
-!>
-    SUBROUTINE setX0_LinearSolverType_Iterative(solver,X0)
-      CLASS(LinearSolverType_Iterative),INTENT(INOUT) :: solver
-      REAL(SRK),POINTER,INTENT(IN) :: X0(:)
-
-      IF(solver%isInit) THEN
-        SELECTTYPE(X => solver%X); TYPE IS(RealVectorType)
-          X%b=X0
-        ENDSELECT
-        solver%hasX0=.TRUE.
-      ENDIF
-    ENDSUBROUTINE setX0_LinearSolverType_Iterative
-!
-!-------------------------------------------------------------------------------
-!> @brief Sets the convergence criteria for the iterative solver
-!> @param solver The linear solver to act on
-!> @param normType An integer representing the convergence check norm
-!> @param convTol A value representing the convergence behavior
-!> @param maxIters The maximum number of iterations to perform
-!>
-!> This subroutine sets the convergence criterion for the iterative solver. 
-!>
-    SUBROUTINE setConv_LinearSolverType_Iterative(solver,normType_in,convTol_in, &
-                                                  maxIters_in)
-      CHARACTER(LEN=*),PARAMETER :: myName='setConv_LinearSolverType_Iterative'
-      CLASS(LinearSolverType_Iterative),INTENT(INOUT) :: solver
-      INTEGER(SIK),INTENT(IN) :: normType_in
-      REAL(SRK),INTENT(IN) :: convTol_in
-      INTEGER(SIK),INTENT(IN) :: maxIters_in
-#ifdef HAVE_PETSC
-      PetscErrorCode  :: ierr
-      PetscInt  :: maxits
-      PetscReal :: rtol,abstol,dtol=PETSC_DEFAULT_DOUBLE_PRECISION
-#endif
-
-      INTEGER(SIK) :: normType,maxIters
-      REAL(SRK) :: convTol
-      LOGICAL(SBK) :: localalloc
-      
-#ifdef HAVE_PETSC
-      ! set variables
-      maxits=maxIters_in
-      rtol=convTol_in
-      abstol=convTol_in
-#endif
-
-      localalloc=.FALSE.
-      IF(.NOT.ASSOCIATED(eLinearSolverType)) THEN
-        localalloc=.TRUE.
-        ALLOCATE(eLinearSolverType)
-      ENDIF
-      
-      !Input check
-      normType=normType_in
-      convTol=convTol_in
-      maxIters=maxIters_in
-      IF(normType <= -2) THEN
-        CALL eLinearSolverType%raiseWarning(modName//'::'// &
-          myName//' - Incorrect input, normType should not be less '// &
-            'than -1. Default value is used!')
-        normType=2
-      ENDIF
-      IF(convTol < 0._SRK .OR. convTol >= 1._SRK) THEN
-        CALL eLinearSolverType%raiseWarning(modName//'::'// &
-          myName//' - Incorrect input, convTol should be in '// &
-            'the range of (0, 1). Default value is used!')
-        convTol=0.001_SRK
-      ENDIF
-      IF(maxIters <= 1) THEN
-        CALL eLinearSolverType%raiseWarning(modName//'::'// &
-          myName//' - Incorrect input, maxIters should not be less '// &
-            'than 1. Default value is used!')
-        maxIters=1000
-      ENDIF
-      IF(solver%isInit) THEN
-        solver%normType=normType
-        solver%convTol=convTol
-        solver%maxIters=maxIters
-#ifdef HAVE_PETSC
-        IF (solver%TPLType == PETSC) THEN
-          CALL KSPSetTolerances(solver%ksp,rtol,abstol,dtol,maxits,ierr)
-        ENDIF
-#endif
-      ENDIF
-      IF(localalloc) DEALLOCATE(eLinearSolverType)
-    ENDSUBROUTINE setConv_LinearSolverType_Iterative
-!
-!-------------------------------------------------------------------------------
-!> @brief Gets the residual for the iterative solver
-!> @param solver The linear solver to act on
-!> @param resid A vector which will contain the residual
-!>
-!> This subroutine gets the residual after completion of the iterative solver 
-!>   
-    SUBROUTINE getResidual_LinearSolverType_Iterative(solver,resid)
-      CLASS(LinearSolverType_Iterative),INTENT(INOUT) :: solver
-      TYPE(RealVectorType),INTENT(OUT) :: resid
-      !input check
-      IF(solver%isInit .AND. ALLOCATED(solver%b) .AND. ALLOCATED(solver%A) &
-        .AND. ALLOCATED(solver%X) .AND. resid%n > 0) THEN
-        !Written assuming A is not decomposed.  Which is accurate, the correct solve
-        !function will contain the decomposed A.
-        IF(resid%n == solver%b%n) THEN
-#ifdef HAVE_MKL
-          !not yet implemented
-          SELECTTYPE(b => solver%b); TYPE IS(RealVectorType)
-            resid%b=-b%b
-          ENDSELECT
-          CALL BLAS_matvec(THISMATRIX=solver%A,X=solver%X,Y=resid)
-#else
-          !perform calculations using the BLAS system (intrinsic to MPACT or TPL, defined by #HAVE_BLAS)
-          SELECTTYPE(b => solver%b); TYPE IS(RealVectorType)
-            resid%b=-b%b
-          ENDSELECT
-          CALL BLAS_matvec(THISMATRIX=solver%A,X=solver%X,Y=resid)
-#endif
-        ENDIF
-      ENDIF
-    ENDSUBROUTINE getResidual_LinearSolverType_Iterative
-!
-!-------------------------------------------------------------------------------
-!> @brief Decompose Dense  Linear System using the BiCGSTAB method
-!> @param solver The linear solver to act on
-!>
-!> This subroutine solves the Iterative Linear System using the BiCGSTAB method
-!>
-    SUBROUTINE DecomposeBiCGSTAB_DenseSquare(solver)
-      CLASS(LinearSolverType_Iterative),INTENT(INOUT) :: solver
-      TYPE(ParamType) :: pList
-
-      INTEGER(SIK) :: i
-      solver%isDecomposed=.FALSE.
-      IF(ALLOCATED(solver%M)) THEN
-        CALL solver%M%clear()
-        DEALLOCATE(solver%M)
-      ENDIF
-      ALLOCATE(DenseSquareMatrixType :: solver%M)
-      CALL pList%add('PL->n',solver%A%n)
-      CALL pList%add('PL->m',0_SNK)
-      CALL solver%M%init(pList)
-      DO i=1,solver%M%n
-        CALL solver%M%set(i,i,1.0_SRK)
-      ENDDO
-      solver%isDecomposed=.TRUE.
-    ENDSUBROUTINE DecomposeBiCGSTAB_DenseSquare
-!
-!-------------------------------------------------------------------------------
-!> @brief Solves the Iterative Linear System using the BiCGSTAB method
-!> @param solver The linear solver to act on
-!>
-!> This subroutine solves the Iterative Linear System using the BiCGSTAB method
-!>
-    SUBROUTINE solveBiCGSTAB(solver)
-      CLASS(LinearSolverType_Iterative),INTENT(INOUT) :: solver
-
-      REAL(SRK),PARAMETER :: one=1.0_SRK,zero=0.0_SRK
-      REAL(SRK):: calpha,crho,comega,crhod,cbeta,pts,ptt
-      TYPE(RealVectorType) :: vr,vr0,vs,vv,vp,vy,vz,vt
-      INTEGER(SIK) :: i,n,iterations
-
-      CALL vr%init(solver%A%n)
-      CALL vr0%init(solver%A%n)
-      CALL vs%init(solver%A%n)
-      CALL vv%init(solver%A%n)
-      CALL vp%init(solver%A%n)
-      CALL vy%init(solver%A%n)
-      CALL vz%init(solver%A%n)
-      CALL vt%init(solver%A%n)
-      
-      n=solver%A%n
-      calpha=one
-      crho=one
-      comega=one
-      CALL vp%set(zero)
-      ! temporarily USE p to store A*x to compute p
-      CALL BLAS_matvec(THISMATRIX=solver%A,X=solver%X,Y=vp)
-      ! r and r0
-      SELECTTYPE(b => solver%b); TYPE IS(RealVectorType)
-        vr0%b=b%b-vp%b
-      ENDSELECT
-      vr%b=vr0%b
-      CALL vp%set(zero)
-      CALL vv%set(zero)
-      
-      !get L_norm
-      CALL LNorm(vr0%b,solver%normType,solver%residual)
-      !Iterate on solution
-      DO iterations=1_SIK,solver%maxIters
-        crhod=crho
-        crho=BLAS_dot(vr0,vr,n)
-        cbeta=crho*calpha/(crhod*comega)
-        vp%b=vr%b+cbeta*(vp%b-comega*vv%b)
-
-        ! y_j=inv(M)*p_j, store in y
-        CALL vy%set(zero)
-        IF(ALLOCATED(solver%M)) THEN
-          SELECTTYPE(M => solver%M); TYPE IS(DenseSquareMatrixType)
-            CALL MinvMult_dense(M,vp%b,vy%b)
-          ENDSELECT
-        ELSE
-          vy%b=vp%b
-        ENDIF
-        CALL vv%set(zero)
-        CALL BLAS_matvec(THISMATRIX=solver%A,X=vy,Y=vv)
-        calpha=crho/BLAS_dot(vr0,vv,n)
-
-        vs%b=vr%b-calpha*vv%b
-        CALL vz%set(zero)
-        IF(ALLOCATED(solver%M)) THEN
-          SELECTTYPE(M => solver%M); TYPE IS(DenseSquareMatrixType)
-            CALL MinvMult_dense(M,vs%b,vz%b)
-          ENDSELECT
-        ELSE
-          vz%b=vs%b
-        ENDIF
-        CALL vt%set(zero)
-        CALL BLAS_matvec(THISMATRIX=solver%A,X=vz,Y=vt)
-        comega=BLAS_dot(vs,vt)/BLAS_dot(vt,vt)
-        SELECTTYPE(X => solver%X); TYPE IS(RealVectorType)
-          X%b=X%b+calpha*vy%b+comega*vz%b
-        ENDSELECT
-        vr%b=vs%b-comega*vt%b
-        !get L_norm
-        CALL LNorm(vr%b,solver%normType,solver%residual)
-        !check convergence
-        IF(solver%residual<=solver%convTol) EXIT
-      ENDDO
-      solver%iters=iterations
-      solver%info=0
-    ENDSUBROUTINE solveBiCGSTAB
-
-!-------------------------------------------------------------------------------
-!> @brief Factorizes a sparse solver%A with ILU method and stores this in
-!>  solver%M
-!> @param solver The linear solver object
-!>
-!> This subroutine factorizes A with ILU method and stores the result in solver%M
-!> 
-    SUBROUTINE DecomposeILU_Sparse(solver)
-      CLASS(LinearSolverType_Base),INTENT(INOUT) :: solver
-
-      INTEGER(SIK) :: i,j,ik,k,kk,ij,kj,j2
-      INTEGER(SIK) :: uptr(solver%A%n)
-      REAL(SRK) :: m_val
-
-      IF(ALLOCATED(solver%M)) THEN
-        CALL solver%M%clear()
-        DEALLOCATE(solver%M)
-      ENDIF
-      ALLOCATE(SparseMatrixType :: solver%M)
-
-      SELECTTYPE(M => solver%M); TYPE IS(SparseMatrixType)
-        SELECTTYPE(A => solver%A); TYPE IS(SparseMatrixType)
-          M=A
-        ENDSELECT
-      ENDSELECT
-
-      solver%info=-1
-      SELECTTYPE(M => solver%M); TYPE IS(SparseMatrixType)
-        ! Find the indeces of M containing the diagonal terms
-        DO i=1,M%n
-          DO j=M%ia(i),M%ia(i+1)-1
-            IF(i==M%ja(j)) THEN
-              uptr(i)=j
-              EXIT
-            ENDIF
-          ENDDO
-        ENDDO
-        !Compute the ILU of solver%M
-        DO i=2,M%n
-          DO ik=M%ia(i),uptr(i)-1
-            k=M%ja(ik)
-            kk=uptr(k)
-            IF(kk == 0 .OR.(M%a(kk) .APPROXEQ. 0._SRK)) THEN
-              CALL M%clear()
-              DEALLOCATE(solver%M)
-              RETURN
-            ENDIF
-            m_val=M%a(ik)/M%a(kk)
-            M%a(ik)=m_val
-            DO ij=ik+1,M%ia(i+1)-1
-              j=M%ja(ij)
-              kj=0_SIK
-              DO j2=M%ia(k),M%ia(k+1)-1
-                IF(j==M%ja(j2)) THEN
-                  kj=j2
-                  EXIT
-                ENDIF
-              ENDDO
-              IF(kj /= 0_SIK) M%a(ij)=M%a(ij)-m_val*M%a(kj)
-            ENDDO
-          ENDDO
-        ENDDO
-        solver%info=0
-        solver%isDecomposed=.TRUE.
-      ENDSELECT
-    ENDSUBROUTINE DecomposeILU_Sparse
-
-!-------------------------------------------------------------------------------
-!> @brief Factorizes a TriDiag solver%A with the PLU method and stores the
-!> result in solver%M.
-!> @param solver The LinearSolverType object
-!>
-!> This subroutine factorizes the TriDiagnal matrix solver%A is with PLU method 
-!> and stores the result in solver%M. If the matrix is not diagonally dominant,
-!> the solution might be not accurate; and a warnning will be given.
-!> 
-    SUBROUTINE DecomposePLU_TriDiag(solver)
-      CHARACTER(LEN=*),PARAMETER :: myName='decomposePLU_TriDiag'
-      CLASS(LinearSolverType_Base),INTENT(INOUT) :: solver
-      TYPE(ParamType) :: pList
-
-      INTEGER(SIK) :: i
-      REAL(SRK) :: t
-      LOGICAL(SBK) :: diagDom,localalloc
-
-      localalloc=.FALSE.
-      IF(.NOT.ASSOCIATED(eLinearSolverType)) THEN
-        localalloc=.TRUE.
-        ALLOCATE(eLinearSolverType)
-      ENDIF
-
-      !Check if M is allocated.
-      IF(ALLOCATED(solver%M)) THEN
-        CALL solver%M%clear()
-        DEALLOCATE(solver%M)
-      ENDIF
-      ALLOCATE(TriDiagMatrixType :: solver%M)
-
-      solver%info=-1
-      IF(solver%A%isInit) THEN
-        SELECTTYPE(A => solver%A); TYPE IS(TriDiagMatrixType)
-          !Test for diagonal dominance
-          diagDom=.TRUE.
-          IF(ABS(A%a(2,1))<ABS(A%a(3,1))) diagDom=.FALSE.
-          DO i=2,A%n-1
-            IF(ABS(A%a(2,i))<(ABS(A%a(1,i))+ABS(A%a(3,i)))) &
-              diagDom=.FALSE.; EXIT
-          ENDDO
-          IF(ABS(A%a(2,A%n))<ABS(A%a(1,A%n))) diagDom=.FALSE.
-
-          !If the first diagonal coefficient is zero, return
-          IF(A%a(2,1) .APPROXEQ. 0._SRK) THEN
-            CALL solver%M%clear()
-            DEALLOCATE(solver%M)
-            RETURN
-          ENDIF
-
-          CALL pList%add('PL->n',A%n)
-          CALL pList%add('PL->m',0_SNK)
-          CALL solver%M%init(pList)
-          SELECTTYPE(M => solver%M); TYPE IS(TriDiagMatrixType)
-            M%a(2,1)=1.0_SRK/A%a(2,1)
-            DO i=1,A%n-1
-              M%a(1,i+1)=A%a(1,i+1)*M%a(2,i)
-              M%a(3,i)=A%a(3,i)
-              t=A%a(2,i+1)-M%a(1,i+1)*M%a(3,i)
-              !If failed, return.
-              IF(t .APPROXEQ. 0._SRK) THEN
-                CALL M%clear()
-                DEALLOCATE(solver%M)
-                RETURN
-              ENDIF
-              M%a(2,i+1)=1.0_SRK/t
-            ENDDO
-            solver%info=0
-            solver%isDecomposed=.TRUE.
-          ENDSELECT
-
-          !Give the warning
-          IF(.NOT. diagDom) CALL eLinearSolverType%raiseWarning(modName// &
-            '::'//myName//'- Tri-diagonal Matrix not diagonally dominant, '// &
-              'solution might be not accurate')
-        ENDSELECT
-      ENDIF
-      IF(localalloc) DEALLOCATE(eLinearSolverType)
-    ENDSUBROUTINE DecomposePLU_TriDiag
-
-
-!-------------------------------------------------------------------------------
-!> @brief Solves a sparse system using forward and backward substitution, given M
-!> @param M The resultant ILU factorization of A, inverted.
-!> @param b the RHS vector
-!> @param x the output vector, x=inv(M)*b
-!>
-!> This subroutine applies the inverse of a matrix M to a vector b and returns x.
-!> It assumes that M is stored in the Compressed Sparse Row (CSR) format, and
-!> that M is actually stored as LU.
-!> 
-    SUBROUTINE MinvMult_Sparse(M,b,x)       
-        TYPE(SparseMatrixType),INTENT(IN) :: M
-        REAL(SRK),INTENT(IN) :: b(:)
-        REAL(SRK),INTENT(OUT) :: x(:)
-        INTEGER(SIK) :: i,j,k,d
-        INTEGER(SIK),DIMENSION(M%n) :: uptr
-        REAL(SRK),DIMENSION(M%n) :: y
-        REAL(SRK) :: sum
-        ! Solve Ly=b for y
-        DO i=1,M%n
-          sum=0.0_SRK
-          DO k=M%ia(i),M%ia(i+1)-1
-            j=M%ja(k)
-            IF(i.eq.j) THEN
-              uptr(i)=k
-              EXIT
-            ENDIF
-            sum=sum+M%a(k)*y(j)
-          ENDDO
-          y(i)=b(i)-sum
-        ENDDO
-        ! Solve Ux=y for x
-        DO i=M%n,1,-1
-          sum=0.0_SRK
-          d=uptr(i)
-          DO k=d+1,M%ia(i+1)-1
-            j=M%ja(k)
-            sum=sum+M%a(k)*x(j)
-          ENDDO
-          x(i)=(y(i)-sum)/M%a(d)
-        ENDDO
-    ENDSUBROUTINE MinvMult_Sparse
-!
-!-------------------------------------------------------------------------------
-!> @brief Wrapper to perform dense inv(M)*b=x
-!> @param Minv The preconditioner of A
-!> @param b the RHS vector
-!> @param x the output vector, x=inv(M)*b
-!>
-!> This subroutine applies the inverse of a matrix M to a vector b and returns x.
-!> Minv is stored as a dense matrix.
-!> 
-    SUBROUTINE MinvMult_Dense(Minv,b,x)
-        TYPE(DenseSquareMatrixType),INTENT(IN) :: Minv
-        REAL(SRK),INTENT(IN) :: b(:)
-        REAL(SRK),INTENT(INOUT) :: x(:)
-        x=0._SRK
-        CALL BLAS_matvec(THISMATRIX=Minv,X=b,Y=x)
-    ENDSUBROUTINE MinvMult_dense
-!
-!-------------------------------------------------------------------------------
-!> @brief Solve a tridiagonal system on a tridiag matrix using G.E.
-!> @param solver The LinearSolverType object, previously decomposed with PLU method.
-!>
-!> This routine assumes that the tridiagonal matrix has already been decomposed
-!> in to its PLU parts, with LU stored in M.
-!>
-    SUBROUTINE solvePLU_TriDiag(solver)
-      CLASS(LinearSolverType_Base),INTENT(INOUT) :: solver
-      INTEGER(SIK) :: n,i
-      REAL(SRK) :: Xprev
-
-      solver%info=-1
-      IF(solver%isDecomposed) THEN
-        SELECTTYPE(M => solver%M); TYPE IS(TriDiagMatrixType)
-          SELECTTYPE(X => solver%X); TYPE IS(RealVectorType)
-            n=M%n
-            !LUx=b,Ux=y, Ly=b
-            !find y (Ly=b), y is stored in X to save space
-            CALL X%set(1,solver%b%get(1))
-            DO i=2,n
-              CALL X%set(i,solver%b%get(i)-M%a(1,i)*X%get(i-1))
-            ENDDO
-            !find x with backward substitution (Ux=y)
-            CALL X%set(n,X%get(n)*M%a(2,n))
-            Xprev=X%get(n)
-            DO i=(n-1),1,-1
-              CALL X%set(i,(X%get(i)-M%a(3,i)*Xprev)*M%a(2,i))
-              Xprev=X%get(i)
-            ENDDO
-            solver%info=0
-          ENDSELECT
-        ENDSELECT
-      ENDIF
-    ENDSUBROUTINE solvePLU_TriDiag
-!
-!-------------------------------------------------------------------------------
-!> @brief Solve a dense square system using Gaussian Elimination method
-!> @param solver The LinearSolverType object
-!>
-!> This routine perform partial pivoting.
-!>
-    SUBROUTINE solveGE_DenseSquare(solver)
-      CLASS(LinearSolverType_Direct),INTENT(INOUT) :: solver
-      
-      REAL(SRK) :: thisa(solver%A%n,solver%A%n)
-      REAL(SRK) :: t,thisb(solver%A%n)
-      INTEGER(SIK) :: N,i,irow,icol,IPIV(solver%A%n)
-
-      SELECTTYPE(b => solver%b); TYPE IS(RealVectorType)
-        thisb=b%b
-      ENDSELECT
-      SELECTTYPE(A => solver%A); TYPE IS(DenseSquareMatrixType)
-        thisa=A%A
-      ENDSELECT
-      solver%info=-1
-      N=solver%A%n
-      
-      DO i=1,N-1
-      !For each variable find pivot row and perform forward substitution
-        !Find the pivot row
-        t=0._SRK
-        DO irow=i,N
-          IF(ABS(thisa(irow,i)) > t) THEN
-            t=ABS(thisa(irow,i))
-            IPIV(i)=irow
-          ENDIF
-        ENDDO
-        !The return information
-        IF(t == 0) RETURN
-        !if it differs from the current row, interchange the two rows.
-        IF(IPIV(i) /= i) THEN
-          CALL BLAS_swap(N,thisa(IPIV(i):N,1),N,thisa(i:N,1),N)
-          t=thisb(i);thisb(i)=thisb(IPIV(i));thisb(IPIV(i))=t
-        ENDIF
-        
-        !Perform forward substitution
-        DO irow=i+1,N
-          thisa(irow,i)=thisa(irow,i)/thisa(i,i)
-          CALL BLAS_axpy(N-i,-thisa(irow,i),thisa(i:N,i+1),N,thisa(irow:N,i+1),N)
-          thisb(irow)=thisb(irow)-thisa(irow,i)*thisb(i)
-        ENDDO
-      ENDDO
-
-      !Perform backward substitution
-      IF(thisa(N,N) .APPROXEQ. 0._SRK) RETURN
-      SELECTTYPE(X => solver%X); TYPE IS(RealVectorType)
-        CALL X%set(N,thisb(N)/thisa(N,N))
-      ENDSELECT
-      DO irow=N-1,1,-1
-        t=0._SRK
-        DO icol=irow+1,N
-          t=t+thisa(irow,icol)*solver%X%get(icol)
-        ENDDO
-         SELECTTYPE(X => solver%X); TYPE IS(RealVectorType)
-           CALL X%set(irow,(thisb(irow)-t)/thisa(irow,irow))
-         ENDSELECT
-      ENDDO
-      solver%info=0
-    ENDSUBROUTINE solveGE_DenseSquare
-!-------------------------------------------------------------------------------
-!> @brief Decompose a dense square system into a upper triangular matrix and a 
-!> lower triangular matrix.
-!> @param solver The linear solver object
-!>
-!> This routine perform partial pivoting.
-!>
-    SUBROUTINE DecomposePLU_DenseSquare(solver)
-      CLASS(LinearSolverType_Direct),INTENT(INOUT) :: solver
-      TYPE(ParamType) :: pList
-
-      REAL(SRK) :: t
-      INTEGER(SIK) :: N,i,irow
-      LOGICAL(SBK) :: localalloc
-
-      localalloc=.FALSE.
-      IF(.NOT.(ASSOCIATED(eLinearSolverType)))THEN
-        ALLOCATE(eLinearSolverType)
-        localalloc=.TRUE.
-      ENDIF
-
-      IF(ALLOCATED(solver%M)) THEN
-        CALL solver%M%clear()
-        DEALLOCATE(solver%M)
-      ENDIF
-      ALLOCATE(DenseSquareMatrixType :: solver%M)
-
-      IF(ALLOCATED(solver%IPIV)) THEN
-        CALL demallocA(solver%IPIV)
-      ENDIF
-      CALL dmallocA(solver%IPIV,solver%A%n)
-
-      CALL pList%add('PL->n',solver%A%n)
-      CALL pList%add('PL->m',0_SNK)
-      CALL solver%M%init(pList)
-      SELECTTYPE(M => solver%M); TYPE IS(DenseSquareMatrixType)
-        SELECTTYPE(A => solver%A); TYPE IS(DenseSquareMatrixType)
-          M=A
-        ENDSELECT
-      ENDSELECT
-
-      solver%IPIV=0
-      solver%info=-1
-      SELECTTYPE(M => solver%M)
-        TYPE IS(DenseSquareMatrixType)
-          N=solver%A%n
-          !For each variable find pivot row and perform forward substitution
-          DO i=1,N-1
-            !Find the pivot row
-            t=0._SRK
-            DO irow=i,N
-              IF(ABS(M%A(irow,i)) > t) THEN
-                t=ABS(M%A(irow,i))
-                solver%IPIV(i)=irow
-              ENDIF
-            ENDDO
-
-            IF(t .APPROXEQ. 0._SRK) RETURN
-            !if it differs from the current row, interchange the two rows.
-            IF(solver%IPIV(i) /= i) THEN
-              CALL BLAS_swap(N,M%A(solver%IPIV(i):N,1),N,M%A(i:N,1),N)
-            ENDIF
-
-            !Perform forward substitution
-            DO irow=i+1,N
-              M%A(irow,i)=M%A(irow,i)/M%A(i,i)
-              CALL BLAS_axpy(N-i,-M%A(irow,i),M%A(i:N,i+1),N,M%A(irow:N,i+1),N)
-            ENDDO
-          ENDDO
-          IF(M%A(N,N) .APPROXEQ. 0._SRK) RETURN
-          solver%info=0
-          solver%isDecomposed=.TRUE.
-      ENDSELECT
-      IF(localalloc) DEALLOCATE(eLinearSolverType)
-    ENDSUBROUTINE DecomposePLU_DenseSquare
-!-------------------------------------------------------------------------------
-!> @brief Solve dense square linear system by PLU method with decomposed matrix.
-!> @param solver The linear solver object
-!>
-!> This routine works only when the matrix has been decomposed. If not, the
-!> original value will not be changed, and solver%info returns -1.
-!>
-    SUBROUTINE SolvePLU_DenseSquare(solver)
-      CLASS(LinearSolverType_Direct),INTENT(INOUT) :: solver
-      
-      REAL(SRK) :: t,thisb(solver%A%n),thisx(solver%A%n)
-      INTEGER(SIK) :: N,irow,icol
-      LOGICAL(SBK) :: localalloc
-      
-      localalloc=.FALSE.
-      IF(.NOT.(ASSOCIATED(eLinearSolverType)))THEN
-        ALLOCATE(eLinearSolverType)
-        localalloc=.TRUE.
-      ENDIF
-      
-      solver%info=-1
-      IF(solver%isDecomposed) THEN
-        SELECTTYPE(b => solver%b); TYPE IS(RealVectorType)
-          thisb=b%b
-        ENDSELECT
-        N=solver%A%n
-        !Permutate right hand side
-        DO irow=1,N
-          IF(solver%IPIV(irow) /= 0) THEN
-            t=thisb(irow)
-            thisb(irow)=thisb(solver%IPIV(irow))
-            thisb(solver%IPIV(irow))=t
-          ENDIF
-        ENDDO
-        SELECTTYPE(M => solver%M)
-          TYPE IS(DenseSquareMatrixType)
-          !Forward subsitution
-          thisx(1)=thisb(1)
-          DO irow=2,N
-            t=0._SRK
-            DO icol=1,irow-1
-              t=t+thisx(icol)*M%A(irow,icol)
-            ENDDO
-            thisx(irow)=thisb(irow)-t
-          ENDDO
-          !Backward subsitution
-          thisb(N)=thisx(N)/M%A(N,N)
-          DO irow=N-1,1,-1
-            t=0._SRK
-            DO icol=irow+1,N
-              t=t+thisb(icol)*M%A(irow,icol)
-            ENDDO
-            thisb(irow)=(thisx(irow)-t)/M%A(irow,irow)
-          ENDDO
-        ENDSELECT
-        SELECTTYPE(X => solver%X); TYPE IS(RealVectorType)
-          X%b=thisb
-        ENDSELECT
-        solver%info=0
-      ENDIF
-      IF(localalloc) DEALLOCATE(eLinearSolverType)
-    ENDSUBROUTINE SolvePLU_DenseSquare
-!
-!-------------------------------------------------------------------------------
-!> @brief Solve the sparse linear system
-!> @param solver The linear solver object
-!>
-!> This routine solves the sparse linear system by two method. If the MKL library
-!> could be found, the PLU method will be called. If it is not found, hard coded
-!> CGNR method will be used instead.
-!>
-    SUBROUTINE solvePLU_Sparse(solver)
-      CLASS(LinearSolverType_Base),INTENT(INOUT) :: solver
-#ifdef HAVE_MKL
-      !Not sure if this will actually work at link time, if it doesn't then
-      !"REAL(KIND(0.0d0)),EXTERNAL :: " should work. But then the pure
-      !attribute will need to be removed from all the routines.
-      INTERFACE
-        PURE SUBROUTINE dss_create(handle,opt)
-!          CLASS(MKL_DSS_HANDLE),INTENT(OUT) :: handle
-          INTEGER,OPTIONAL,INTENT(IN) :: handle
-          INTEGER,OPTIONAL,INTENT(IN) :: opt
-        ENDSUBROUTINE dss_create
-        
-        PURE SUBROUTINE dss_define_structure(handle,opt,rowIndex,nRows,nCols, &
-          columns,nNonZeros)
-!          CLASS(MKL_DSS_HANDLE),INTENT(OUT) :: handle
-          INTEGER,OPTIONAL,INTENT(IN) :: handle
-          INTEGER,OPTIONAL,INTENT(IN) :: opt
-          INTEGER,INTENT(IN) :: rowIndex
-          INTEGER,INTENT(IN) :: nRows
-          INTEGER,INTENT(IN) :: nCols
-          INTEGER,INTENT(IN) :: columns(*)
-          INTEGER,INTENT(IN) :: nNonZeros
-          ENDSUBROUTINE dss_define_structure
-          
-        PURE SUBROUTINE dss_reorder(handle,opt,perm)
-!          CLASS(MKL_DSS_HANDLE),INTENT(OUT) :: handle
-          INTEGER,OPTIONAL,INTENT(IN) :: handle
-          INTEGER,OPTIONAL,INTENT(IN) :: opt
-          INTEGER,INTENT(IN) :: perm(*)
-        ENDSUBROUTINE dss_reorder
-        
-        PURE SUBROUTINE dss_factor_real(handle,opt,rValues)
-!          CLASS(MKL_DSS_HANDLE),INTENT(OUT) :: handle
-          INTEGER,OPTIONAL,INTENT(IN) :: handle
-          INTEGER,OPTIONAL,INTENT(IN) :: opt
-          REAL(KIND(0.0D0)),INTENT(IN) :: rValues(*)
-        ENDSUBROUTINE dss_factor_real
-        
-        PURE SUBROUTINE dss_solve_real(handle,opt,rRhsValues,nRhs,rSolValues)
-!          CLASS(MKL_DSS_HANDLE),INTENT(OUT) :: handle
-          INTEGER,OPTIONAL,INTENT(IN) :: handle
-          INTEGER,OPTIONAL,INTENT(IN) :: opt
-          INTEGER,INTENT(IN) :: nRhs
-          REAL(KIND(0.0D0)),INTENT(IN) :: rRhsValues(1,*)
-          REAL(KIND(0.0D0)),INTENT(IN) :: rSolValues(1,*)
-        ENDSUBROUTINE dss_solve_real
-        
-        PURE SUBROUTINE dss_delete(handle,opt)
-!          CLASS(MKL_DSS_HANDLE),INTENT(OUT) :: handle
-          INTEGER,OPTIONAL,INTENT(IN) :: handle
-          INTEGER,OPTIONAL,INTENT(IN) :: opt
-        ENDSUBROUTINE dss_delete
-      ENDINTERFACE
-#else
-#endif
-    ENDSUBROUTINE solvePLU_Sparse
-!-------------------------------------------------------------------------------
-!> @brief Solve the rectangular linear system by CGNR method
-!> @param solver The linear solver object
-!>
-!> This routine solves the rectangular linear system by CGNR method. It only
-!> works when the number of equations is larger than the number of the unknowns.
-!> IF not solver%info will return -1.
-!>
-    SUBROUTINE solveCGNR(solver)
-      CLASS(LinearSolverType_Base),INTENT(INOUT) :: solver
-
-      INTEGER(SIK) :: M,N,i,maxIters
-      REAL(SRK) :: alpha,beta,error,z0_dot,z1_dot,convTol
-      TYPE(RealVectorType) :: z,w,r,p,b
-      
-      N=solver%A%n
-      M=N
-      SELECTTYPE(A => solver%A); TYPE IS(DenseRectMatrixType)
-        M=A%m
-      ENDSELECT
-      solver%info=-1
-      convTol=1e-9
-      maxIters=M
-      SELECTTYPE(solver); TYPE IS(LinearSolverType_Iterative)
-        maxIters=MIN(M,solver%maxIters)
-        convTol=solver%convTol
-      ENDSELECT
-      IF(N >= M) THEN
-        CALL r%init(N)
-        CALL w%init(N)
-        CALL b%init(N)
-        CALL z%init(M)
-        CALL p%init(M)
-        CALL r%set(0._SRK)
-        CALL z%set(0._SRK)
-        
-        SELECTTYPE(vecb => solver%b); TYPE IS(RealVectorType)
-            b%b=vecb%b
-        ENDSELECT
-        
-        CALL BLAS_matvec(THISMATRIX=solver%A,X=solver%X,Y=r)
-        r%b=b%b-r%b
-        
-        CALL BLAS_matvec(THISMATRIX=solver%A,trans='t',X=r,Y=z)
-        p%b=z%b
-        z0_dot=BLAS_dot(z,z)
-        DO i=1,maxIters
-          CALL w%set(0._SRK)
-          CALL BLAS_matvec(THISMATRIX=solver%A,X=p,Y=w)
-          alpha=z0_dot/BLAS_dot(w,w)
-          SELECTTYPE(X => solver%X); TYPE IS(RealVectorType)
-            X%b=X%b+alpha*p%b
-          ENDSELECT
-          r%b=r%b-alpha*w%b
-          error=BLAS_dot(r,r)
-          IF(error < convTol) EXIT
-          CALL z%set(0._SRK)
-          CALL BLAS_matvec(THISMATRIX=solver%A,TRANS='t',X=r,Y=z)
-          z1_dot=BLAS_dot(z,z)
-          beta=z1_dot/z0_dot
-          p%b=z%b+beta*p%b
-          z0_dot=z1_dot
-        ENDDO
-        solver%info=0
-        SELECTTYPE(solver); TYPE IS(LinearSolverType_Iterative)
-          solver%iters=i
-          solver%residual=error
-        ENDSELECT
-        CALL r%clear()
-        CALL w%clear()
-        CALL b%clear()
-        CALL z%clear()
-        CALL p%clear()
-      ENDIF
-    ENDSUBROUTINE
-!
-!-------------------------------------------------------------------------------
-!> @brief Find the L-norm of a given vector.
-!> @param x The vector, a 1-D SRK array
-!> @param L The type of norm to calculate (L-norm)
-!>
-!> This routine finds the L-norm of the inputted vector, it is a wrapper for the
-!> BLAS routines.  The only thing here not in BLAS are the L- and infinite-norms.
-!>
-    PURE SUBROUTINE LNorm(x,L,norm)
-      REAL(SRK),DIMENSION(:),INTENT(IN) :: x
-      INTEGER(SIK),INTENT(IN) :: L
-      REAL(SRK),INTENT(OUT) :: norm
-      INTEGER(SIK) :: i
-      SELECT CASE(L)
-        CASE(-1)
-          !signifier for infinite norm
-          i=BLAS_iamax(x)
-          norm=ABS(x(i))
-        CASE(1)
-          norm=BLAS_asum(x)
-        CASE(2)
-          !2-norm
-          norm=BLAS_nrm2(x)
-        CASE (: -2)
-          !not possible.
-          norm=0.0_SRK
-        CASE DEFAULT
-          !L-norm
-          norm=0.0_SRK
-          DO i=1,SIZE(x)
-            norm=norm+ABS(x(i))**L
-          ENDDO
-          norm=norm**(1._SRK/L)
-      ENDSELECT
-    ENDSUBROUTINE LNorm
-
-ENDMODULE LinearSolverTypes
-=======
-!++++++++++++++++++++++++++++++++++++++++++++++++++++++++++++++++++++++++++++++!
-!                              Copyright (C) 2012                              !
-!                   The Regents of the University of Michigan                  !
-!              MPACT Development Group and Prof. Thomas J. Downar              !
-!                             All rights reserved.                             !
-!                                                                              !
-! Copyright is reserved to the University of Michigan for purposes of          !
-! controlled dissemination, commercialization through formal licensing, or     !
-! other disposition. The University of Michigan nor any of their employees,    !
-! makes any warranty, express or implied, or assumes any liability or          !
-! responsibility for the accuracy, completeness, or usefulness of any          !
-! information, apparatus, product, or process disclosed, or represents that    !
-! its use would not infringe privately owned rights. Reference herein to any   !
-! specific commercial products, process, or service by trade name, trademark,  !
-! manufacturer, or otherwise, does not necessarily constitute or imply its     !
-! endorsement, recommendation, or favoring by the University of Michigan.      !
-!++++++++++++++++++++++++++++++++++++++++++++++++++++++++++++++++++++++++++++++!
-!> @brief Module to provide the ability to solve a system of equations
-!>
-!> DESCRIPTION
-!> ??? Make PURE SUBROUTINES WHERE NECESSARY
-!>
-!> @par Module Dependencies
-!>  - @ref IntrType "IntrType": @copybrief IntrType
-!>  - @ref ExceptionHandler "ExceptionHandler": @copybrief ExceptionHandler
-!>  - @ref Allocs "Allocs": @copybrief Allocs
-!>  - @ref ParallelEnv "ParallelEnv": @copybrief ParallelEnv
-!>  - @ref TimerType "TimerType": @copybrief TimerType
-!>
-!> @par EXAMPLES
-!> @code
-!> 
-!> @endcode
-!>
-!> @author Adam Nelson, Zhouyu Liu
-!>   @date 03/28/2012
-!>
-!++++++++++++++++++++++++++++++++++++++++++++++++++++++++++++++++++++++++++++++!
-MODULE LinearSolverTypes
-
-  USE IntrType
-  USE ExceptionHandler
-  USE Allocs
-  USE ParallelEnv
-  USE Times
-  USE MatrixTypes
-  USE ParameterLists
-  USE BLAS
-  IMPLICIT NONE
-  
-#ifdef HAVE_PETSC
-#include <finclude/petsc.h>
-#define IS IS !petscisdef.h defines the keyword IS, and it needs to be reset
-#endif
-
-  PRIVATE
-!
-! List of public members
-  PUBLIC :: eLinearSolverType
-  PUBLIC :: LinearSolverType_Base
-  PUBLIC :: LinearSolverType_Direct
-  PUBLIC :: LinearSolverType_Iterative
-  PUBLIC :: LNorm
-  
-  !> Number of direct solver solution methodologies - for error checking
-  INTEGER(SIK),PARAMETER :: MAX_DIRECT_SOLVER_METHODS=2
-  !> Number of iterative solver solution methodologies - for error checking
-  INTEGER(SIK),PARAMETER :: MAX_IT_SOLVER_METHODS=3
-  !> set enumeration scheme for TPLs
-  INTEGER(SIK),PUBLIC :: PETSC=0,TRILINOS=1,MKL=2,NATIVE=3
-  !> set enumeration scheme for iterative solver methods
-  INTEGER(SIK),PUBLIC :: BICGSTAB=1,CGNR=2,GMRES=3
-  !> set enumeration scheme for direct solver methods
-  INTEGER(SIK),PUBLIC :: GE=1,LU=2
-
-  
-  !> @brief the base linear solver type
-  TYPE,ABSTRACT :: LinearSolverType_Base
-    !> Initialization status 
-    LOGICAL(SBK) :: isInit=.FALSE.
-    !> Integer flag for the solution methodology desired
-    INTEGER(SIK) :: solverMethod=-1
-    !> Integer flag for the solution methodology desired
-    INTEGER(SIK) :: TPLType=-1
-    !> Pointer to the distributed memory parallel environment
-    TYPE(MPI_EnvType) :: MPIparallelEnv
-    !> Pointer to the shared memory parallel environment
-    TYPE(OMP_EnvType) :: OMPparallelEnv
-    !> Initialization status of A
-    LOGICAL(SBK) :: hasA=.FALSE.
-    !> Initialization status of b
-    LOGICAL(SBK) :: hasB=.FALSE.
-    !> Pointer to the MatrixType A
-    CLASS(MatrixType),ALLOCATABLE :: A
-    !> Right-hand side vector, b
-    CLASS(VectorType),ALLOCATABLE :: b
-    !> Pointer to solution vector, x
-    CLASS(VectorType),ALLOCATABLE :: X
-    !> Timer to measure solution time
-    TYPE(TimerType) :: SolveTime
-    !> Status of the decomposition of A
-    LOGICAL(SBK) :: isDecomposed=.FALSE.
-    !> Storage of the decomposed Matrix, M
-    CLASS(MatrixType),ALLOCATABLE :: M
-    !> Return value of the linear solver
-    !> 0 : Normal
-    !> -1: Unsuccessful exit
-    INTEGER(SIK) :: info
-
-#ifdef HAVE_PETSC
-    KSP :: ksp
-#endif
-
-  !
-  !List of Type Bound Procedures
-    CONTAINS
-      !> Deferred routine for initializing the linear solver system
-      PROCEDURE,PASS :: init => init_LinearSolverType_Base
-      !> Deferred routine for clearing the linear solver
-      PROCEDURE(int_linearsolver_sub),DEFERRED,PASS :: clear
-      !> Deferred routine for solving the linear system
-      PROCEDURE(int_linearsolver_sub),DEFERRED,PASS :: solve
-      !> Routine for updating status of M and isDecomposed when A has been changed
-      PROCEDURE,PASS :: updatedA
-  ENDTYPE LinearSolverType_Base
-  
-  !> Explicitly defines the interface for the clear and solve routines
-  ABSTRACT INTERFACE
-    SUBROUTINE int_linearsolver_sub(solver)
-      IMPORT :: LinearSolverType_Base
-      CLASS(LinearSolverType_Base),INTENT(INOUT) :: solver
-    ENDSUBROUTINE int_linearsolver_sub
-  ENDINTERFACE
-
-  !> @brief The extended type for the Direct Linear Solver
-  TYPE,EXTENDS(LinearSolverType_Base) :: LinearSolverType_Direct
-    !> Storage of row exchanges
-    INTEGER(SIK),ALLOCATABLE :: IPIV(:)
-!
-!List of Type Bound Procedures
-    CONTAINS 
-      !> @copybrief LinearSolverTypes::clear_LinearSolverType_Direct
-      !> @copydetails LinearSolverTypes::clear_LinearSolverType_Direct
-      PROCEDURE,PASS :: clear => clear_LinearSolverType_Direct
-      !> @copybrief LinearSolverTypes::solve_LinearSolverType_Direct
-      !> @copydetails LinearSolverTypes::solve_LinearSolverType_Direct
-      PROCEDURE,PASS :: solve => solve_LinearSolverType_Direct
-  ENDTYPE LinearSolverType_Direct
-  
-  !> @brief The extended type for the Iterative Linear Solver
-  TYPE,EXTENDS(LinearSolverType_Base) :: LinearSolverType_Iterative
-    !> Status of the presence of the initial guess, X0
-    LOGICAL(SBK) :: hasX0=.FALSE.
-    !> Type of norm to be used for convergence checks
-    INTEGER(SIK) :: normType=2_SIK
-    !> Maximum number of iterations to perform
-    INTEGER(SIK) :: maxIters=1000_SIK
-    !> Actual iterations performed
-    INTEGER(SIK) :: iters=0_SIK
-    !> Tolerance for successful convergence
-    REAL(SRK) :: convTol=1.0E-5_SRK
-    !> Actual residual converged to
-    REAL(SRK) :: residual=0._SRK
-!
-!List of Type Bound Procedures
-    CONTAINS 
-      !> @copybrief LinearSolverTypes::clear_LinearSolverType_Iterative
-      !> @copydetails LinearSolverTypes::clear_LinearSolverType_Iterative
-      PROCEDURE,PASS :: clear => clear_LinearSolverType_Iterative
-      !> @copybrief LinearSolverTypes::solve_LinearSolverType_Iterative
-      !> @copydetails LinearSolverTypes::solve_LinearSolverType_Iterative
-      PROCEDURE,PASS :: solve => solve_LinearSolverType_Iterative
-      !> @copybrief LinearSolverTypes::getResidual_LinearSolverType_Iterative
-      !> @copydetails LinearSolverTypes::getResidual_LinearSolverType_Iterative
-      PROCEDURE,PASS :: getResidual => getResidual_LinearSolverType_Iterative
-      !> @copybrief LinearSolverTypes::setConv_LinearSolverType_Iterative
-      !> @copydetails LinearSolverTypes::setConv_LinearSolverType_Iterative
-      PROCEDURE,PASS :: setConv => setConv_LinearSolverType_Iterative
-      !> @copybrief LinearSolverTypes::setX0_LinearSolverType_Iterative
-      !> @copydetails LinearSolverTypes::setX0_LinearSolverType_Iterative
-      PROCEDURE,PASS :: setX0 => setX0_LinearSolverType_Iterative
-  ENDTYPE LinearSolverType_Iterative
-  
-  !> Exception Handler for use in MatrixTypes
-  TYPE(ExceptionHandlerType),POINTER,SAVE :: eLinearSolverType => NULL()
-  
-  !> Name of module
-  CHARACTER(LEN=*),PARAMETER :: modName='LINEARSOLVERTYPES'
-!
-!===============================================================================
-  CONTAINS
-  
-!
-!-------------------------------------------------------------------------------
-!> @brief Initializes the Linear Solver Type with a parameter list
-!> @param pList the parameter list
-!>
-!> @param solver The linear solver to act on
-!> @param solverMethod The integer flag for which type of solution scheme to use
-!> @param MPIparallelEnv The MPI environment description
-!> @param OMPparallelEnv The OMP environment description
-!> @param TimerName The name of the timer to be used for querying (optional)
-!>
-!> This routine initializes the data spaces for the direct linear solver. 
-!>
-    SUBROUTINE init_LinearSolverType_Base(solver,pList)
-      CHARACTER(LEN=*),PARAMETER :: myName='init_LinearSolverType_Base'
-      CLASS(LinearSolverType_Base),INTENT(INOUT) :: solver
-      TYPE(ParamType),INTENT(IN) :: pList
-      
-      INTEGER(SIK) :: matrixType, TPLType
-      INTEGER(SIK) :: solverMethod
-      INTEGER(SIK) :: numberMPI, numberOMP
-      CHARACTER(LEN=256) :: timerName
-      LOGICAL(SBK) :: localalloc
-#ifdef HAVE_PETSC
-      PetscErrorCode  :: ierr
-#endif
-
-      !Pull data from the parameter list
-      CALL pList%get('matrixType',matrixType)
-      CALL pList%get('TPLType',TPLType)
-      CALL pList%get('solverMethod',solverMethod)
-      CALL pList%get('numberMPI',numberMPI)
-      CALL pList%get('numberOMP',numberOMP)
-      CALL pList%get('timerName',timerName)
-      
-      !Initialize parallel environments based on input
-      IF (numberMPI>0) CALL solver%MPIparallelEnv%initialize(numberMPI)
-      IF (numberOMP>0) CALL solver%OMPparallelEnv%initialize(numberOMP)
-
-      !Error checking of subroutine input
-      localalloc=.FALSE.
-      IF(.NOT.ASSOCIATED(eLinearSolverType)) THEN
-        localalloc=.TRUE.
-        ALLOCATE(eLinearSolverType)
-      ENDIF
-      
-      IF(.NOT. solver%isInit) THEN
-         
-        ! go through solver hierarchy to determine TPLType
-        IF (TPLType==0) THEN ! PETSc
-#ifdef HAVE_PETSC
-          ! switch matrixType if PETSc not available
-          IF     (matrixType==0) THEN ! sparse
-            matrixType=4 ! PETSc sparse
-          ELSEIF (matrixType==2) THEN ! dense
-            matrixType=5 ! PETSc dense
-          ENDIF
-#else
-          ! we don't have PETSc, so switch to next option (Trilinos)
-          ! maybe throw a notification
-          TPLType=1
-#endif
-        ENDIF
-        IF (TPLType==1) THEN ! Trilinos
-#ifndef HAVE_TRILINOS
-          ! we don't have Trilinos, so switch to next option (MKL)
-          TPLType=2
-#endif
-        ENDIF
-        IF (TPLType==2) THEN ! MKL
-#ifndef HAVE_MKL
-          ! we don't have MKL, so switch to next option (native)
-          TPLType=3
-#endif
-        ENDIF
-
-        ! allocate matrix (A)
-        IF (.NOT.ALLOCATED(solver%A)) THEN
-          IF     (matrixType==0) THEN ! Sparse
-            ALLOCATE(SparseMatrixType :: solver%A)
-          ELSEIF (matrixType==1) THEN ! TriDiag 
-            ALLOCATE(TriDiagMatrixType :: solver%A)
-          ELSEIF (matrixType==2) THEN ! DenseSquare
-            ALLOCATE(DenseSquareMatrixType :: solver%A)
-          ELSEIF (matrixType==3) THEN ! DenseRect
-            ALLOCATE(DenseRectMatrixType :: solver%A)
-          ELSEIF (matrixType==4) THEN ! PETSc Sparse
-            ALLOCATE(PETScMatrixType :: solver%A)
-            SELECTTYPE(A => solver%A); TYPE IS(PETScMatrixType)
-              A%SparseDense=0  ! sparse
-            ENDSELECT
-          ELSEIF (matrixType==5) THEN ! PETSc Dense
-            ALLOCATE(PETScMatrixType :: solver%A)
-            SELECTTYPE(A => solver%A); TYPE IS(PETScMatrixType)
-              A%SparseDense=1  ! dense
-            ENDSELECT
-          ENDIF
-        ELSE
-          ! throw exception
-        ENDIF
-        ! allocate vectors (X and b)
-        IF (matrixType==4 .OR. matrixType==5) THEN
-          ALLOCATE(PETScVectorType :: solver%X)
-          ALLOCATE(PETScVectorType :: solver%b)
-        ELSE
-          ALLOCATE(RealVectorType :: solver%X)
-          ALLOCATE(RealVectorType :: solver%b)
-        ENDIF
-      
-        ! direct solver
-        SELECTTYPE(solver); TYPE IS(LinearSolverType_Direct)
-          IF((solverMethod > 0) .AND. &
-             (solverMethod <= MAX_DIRECT_SOLVER_METHODS)) THEN         
-            !assign values to solver
-            CALL solver%SolveTime%setTimerName(timerName)   
-            solver%solverMethod=solverMethod
-            solver%TPLType=TPLType
-            solver%isInit=.TRUE.
-          ELSE
-            CALL eLinearSolverType%raiseError('Incorrect call to '// &
-              modName//'::'//myName//' - invalid value of solverMethod')
-          ENDIF
-        ENDSELECT
-        
-        ! iterative solver
-        SELECTTYPE(solver); TYPE IS(LinearSolverType_Iterative)
-          IF((solverMethod > 0) .AND. &
-             (solverMethod <= MAX_IT_SOLVER_METHODS)) THEN         
-              
-#ifdef HAVE_PETSC
-            IF (matrixType==4 .OR. matrixType==5) THEN ! PETSc
-                !create and initialize KSP
-                CALL KSPCreate(MPI_COMM_WORLD,solver%ksp,ierr)
-                CALL KSPSetOperators(solver%ksp,solver%A,solver%A,DIFFERENT_NONZERO_PATTERN,ierr)
-                CALL KSPSetFromOptions(solver%ksp,ierr)
-                
-                !set iterative solver type
-                SELECTCASE(solverMethod)
-                  CASE(1) ! BCGS
-                    CALL KSPSetType(solver%ksp,KSPBCGS,ierr)
-                  CASE(2) ! CGNR
-                    CALL KSPSetType(solver%ksp,KSPCGNE,ierr)
-                  CASE(3) ! GMRES
-                    CALL KSPSetType(solver%ksp,KSPGMRES,ierr)
-                ENDSELECT
-            ENDIF
-#endif
-            !assign values to solver
-            CALL solver%SolveTime%setTimerName(timerName)   
-            solver%solverMethod=solverMethod
-            solver%TPLType=TPLType
-            solver%isInit=.TRUE.
-          ELSE
-            CALL eLinearSolverType%raiseError('Incorrect call to '// &
-              modName//'::'//myName//' - invalid value of solverMethod')
-          ENDIF
-        ENDSELECT
-      ELSE
-        CALL eLinearSolverType%raiseError('Incorrect call to '// &
-          modName//'::'//myName//' - LinearSolverType already initialized')
-      ENDIF
-      
-      IF(localalloc) DEALLOCATE(eLinearSolverType)
-      
-    ENDSUBROUTINE init_LinearSolverType_Base
-!
-!-------------------------------------------------------------------------------
-!> @brief Clears the Direct Linear Solver Type
-!> @param solver The linear solver to act on
-!>
-!> This routine clears the data spaces for the direct linear solver. 
-!>
-    SUBROUTINE clear_LinearSolverType_Direct(solver)
-      CLASS(LinearSolverType_Direct),INTENT(INOUT) :: solver
-
-      solver%isInit=.FALSE.
-      solver%solverMethod=-1
-      solver%hasA=.FALSE.
-      solver%hasB=.FALSE.
-      solver%info=0
-      CALL solver%MPIparallelEnv%clear()
-      CALL solver%OMPparallelEnv%clear()
-      IF(ALLOCATED(solver%A)) DEALLOCATE(solver%A)
-      IF(ALLOCATED(solver%X)) DEALLOCATE(solver%X)
-      IF(ALLOCATED(solver%b)) DEALLOCATE(solver%b)
-      IF(ALLOCATED(solver%IPIV)) CALL demallocA(solver%IPIV)
-      IF(ALLOCATED(solver%M)) THEN
-        CALL solver%M%clear()
-        DEALLOCATE(solver%M)
-      ENDIF
-
-      !No timer clear function-just call toc instead
-      CALL solver%SolveTime%toc()
-      solver%isDecomposed=.FALSE.
-    ENDSUBROUTINE clear_LinearSolverType_Direct
-!
-!-------------------------------------------------------------------------------
-!> @brief Clears the Iterative Linear Solver Type
-!> @param solver The linear solver to act on
-!>
-!> This routine clears the data spaces for the iterative linear solver. 
-!>
-    SUBROUTINE clear_LinearSolverType_Iterative(solver)
-      CLASS(LinearSolverType_Iterative),INTENT(INOUT) :: solver
-#ifdef HAVE_PETSC
-      PetscErrorCode  :: ierr
-#endif
-
-      solver%isInit=.FALSE.
-      solver%solverMethod=-1
-      solver%hasA=.FALSE.
-      solver%hasB=.FALSE.
-      solver%info=0
-      CALL solver%MPIparallelEnv%clear()
-      CALL solver%OMPparallelEnv%clear()
-      IF(ALLOCATED(solver%A)) DEALLOCATE(solver%A)
-      IF(ALLOCATED(solver%X)) DEALLOCATE(solver%X)
-      IF(ALLOCATED(solver%b)) DEALLOCATE(solver%b)
-      IF(ALLOCATED(solver%M)) THEN
-        CALL solver%M%clear()
-        DEALLOCATE(solver%M)
-      ENDIF
-      
-#ifdef HAVE_PETSC
-      CALL KSPDestroy(solver%ksp,ierr)
-#endif 
-
-      !No timer clear function-just call toc instead
-      CALL solver%SolveTime%toc()
-      solver%isDecomposed=.FALSE.
-      solver%hasX0=.FALSE.
-      solver%normType=-1
-      solver%maxIters=-1
-      solver%iters=0
-      solver%convTol=0._SRK
-      solver%residual=0._SRK
-    ENDSUBROUTINE clear_LinearSolverType_Iterative
-!
-!-------------------------------------------------------------------------------
-!> @brief Tells the LinearSystem that A has been updated outside of solver
-!> @param solver The linear solver to act on
-!>
-!> This routine tells the LinearSystem that A has been updated outside of solver
-!>
-    SUBROUTINE updatedA(solver)
-      CLASS(LinearSolverType_Base),INTENT(INOUT) :: solver
-      solver%isDecomposed=.FALSE.
-      SELECTTYPE(solver)
-        TYPE IS(LinearSolverType_Direct)
-          IF(ALLOCATED(solver%IPIV)) CALL demallocA(solver%IPIV)
-      ENDSELECT
-      IF(ALLOCATED(solver%M)) THEN
-        CALL solver%M%clear()
-        DEALLOCATE(solver%M)
-      ENDIF
-    ENDSUBROUTINE updatedA
-!
-!-------------------------------------------------------------------------------
-!> @brief Solves the Linear System
-!> @param solver The linear solver to act on
-!>
-!> This routine solves the linear system directly
-!>
-    SUBROUTINE solve_LinearSolverType_Direct(solver)
-      CHARACTER(LEN=*),PARAMETER :: myName='solve_LinearSolverType_Direct'
-      CLASS(LinearSolverType_Direct),INTENT(INOUT) :: solver
-      LOGICAL(SBK) :: localalloc
-      
-      localalloc=.FALSE.
-      IF(.NOT.ASSOCIATED(eLinearSolverType)) THEN
-        localalloc=.TRUE.
-        ALLOCATE(eLinearSolverType)
-      ENDIF
-      CALL solve_checkInput(solver)
-      IF(solver%info == 0) THEN
-        solver%info=-1
-        CALL solver%SolveTime%tic()
-        SELECTCASE(solver%solverMethod)
-          CASE(1) !GE
-            SELECTTYPE(A => solver%A)
-              TYPE IS(DenseSquareMatrixType)
-                CALL solveGE_DenseSquare(solver)
-
-              TYPE IS(TriDiagMatrixType)
-                IF(.NOT.solver%isDecomposed) &
-                  CALL DecomposePLU_TriDiag(solver)
-                CALL solvePLU_TriDiag(solver)
-
-              CLASS DEFAULT
-                !Should not use direct method, go to CGNR
-                CALL solveCGNR(solver)
-                IF(solver%info == 0) &
-                  CALL eLinearSolverType%raiseWarning(modName//'::'// &
-                    myName//'- GE method for dense rectangular system '// &
-                      'and sparse system is not implemented, CGNR method '// &
-                        'is used instead.')
-            ENDSELECT
-          CASE(2) !LU
-            SELECTTYPE(A => solver%A)
-              TYPE IS(DenseSquareMatrixType)
-                IF(.NOT. solver%isDecomposed) &
-                  CALL DecomposePLU_DenseSquare(solver)
-                CALL solvePLU_DenseSquare(solver)
-
-              TYPE IS(TriDiagMatrixType)
-                IF(.NOT.solver%isDecomposed) &
-                  CALL DecomposePLU_TriDiag(solver)
-                CALL solvePLU_TriDiag(solver)
-
-              CLASS DEFAULT
-                !Should not use direct method, go to CGNR
-                CALL solveCGNR(solver)
-                IF(solver%info == 0) &
-                  CALL eLinearSolverType%raiseWarning(modName//'::'// &
-                    myName//'- LU method for dense rectangular system '// &
-                      'and sparse system is not implemented, CGNR method '// &
-                        'is used instead.')
-            ENDSELECT
-        ENDSELECT
-        CALL solver%SolveTime%toc()
-      ENDIF
-      IF(localalloc) DEALLOCATE(eLinearSolverType)
-    ENDSUBROUTINE solve_LinearSolverType_Direct
-!
-!-------------------------------------------------------------------------------
-!> @brief Solves the Linear System
-!> @param solver The linear solver to act on
-!>
-!> This routine solves the linear system iteratively
-!>
-    SUBROUTINE solve_LinearSolverType_Iterative(solver)
-      CHARACTER(LEN=*),PARAMETER :: myName='solve_LinearSolverType_Iterative'
-      CLASS(LinearSolverType_Iterative),INTENT(INOUT) :: solver
-      LOGICAL(SBK) :: localalloc
-#ifdef HAVE_PETSC
-      PetscErrorCode  :: ierr
-#endif
-
-      !Error checking of subroutine input
-      localalloc=.FALSE.
-      IF(.NOT.ASSOCIATED(eLinearSolverType)) THEN
-        localalloc=.TRUE.
-        ALLOCATE(eLinearSolverType)
-      ENDIF
-      CALL solve_checkInput(solver)
-      IF(solver%info == 0) THEN
-        IF(.NOT. solver%hasX0) THEN
-          SELECTTYPE(X => solver%X); TYPE IS(RealVectorType)
-            CALL X%set(1.0_SRK)
-          ENDSELECT
-          solver%hasX0=.TRUE.
-          CALL eLinearSolverType%raiseWarning(modName//'::'// &
-            myName//'- Initial X0 is set to 1.')
-        ENDIF
-        CALL solver%SolveTime%tic()
-        solver%info=-1
-        SELECTCASE(solver%solverMethod)
-          CASE(1) !BiCGSTAB
-            !need two type structures to deal with DenseRectMatrixType
-            SELECTTYPE(A=>solver%A)
-              TYPE IS(DenseSquareMatrixType)
-                IF(.NOT. solver%isDecomposed) &
-                  CALL DecomposeBiCGSTAB_DenseSquare(solver)
-                CALL solveBiCGSTAB(solver)
-
-              TYPE IS(SparseMatrixType)
-                CALL solveBiCGSTAB(solver)
-
-              TYPE IS(TriDiagMatrixType)
-                !If the coefficient matrix is a tridiagonal matrix, PLU method
-                !will be used instead.
-                IF(.NOT. solver%isDecomposed) CALL DecomposePLU_TriDiag(solver)
-                CALL solvePLU_TriDiag(solver)
-
-                IF(solver%info == 0) &
-                  CALL eLinearSolverType%raiseWarning(modName//'::'// &
-                    myName//'- BiCGSTAB method for tridiagonal system '// &
-                      'is not implemented, GE method is used instead.')
-
-              TYPE IS(DenseRectMatrixType)
-                !If the coefficient matrix is a rectangular matrix, CGNR method
-                !will be used instead.
-                CALL solveCGNR(solver)
-
-                IF(solver%info == 0) &
-                  CALL eLinearSolverType%raiseWarning(modName//'::'// &
-                    myName//'- BiCGSTAB method for dense rectangular system '// &
-                      'is not implemented, CGNR method is used instead.')
-
-#ifdef HAVE_PETSC                      
-              TYPE IS(PETScMatrixType)
-                ! assemble matrix if necessary
-                IF (.NOT.(A%isAssembled)) THEN
-                  CALL MatAssemblyBegin(A,ierr)
-                  CALL MatAssemblyEnd(A,ierr)
-                  A%isAssembled=.FALSE.
-                ENDIF
-                
-                ! solve
-                CALL KSPSolve(solver%ksp,solver%b,solver%x,ierr)
-#endif
-                
-            ENDSELECT
-          CASE(2) !CGNR
-            SELECTTYPE(A=>solver%A)
-              TYPE IS(TriDiagMatrixType)
-                !If the coefficient matrix is tridiagonal PLU method will be
-                !used instead.
-                IF(.NOT.solver%isDecomposed) &
-                  CALL DecomposePLU_TriDiag(solver)
-                CALL solvePLU_TriDiag(solver)
-
-                IF(solver%info == 0) &
-                  CALL eLinearSolverType%raiseWarning(modName//'::'// &
-                  myName//'- CGNR method for tridiagonal system '// &
-                    'is not implemented, PLU method is used instead.')
-              TYPE IS(SparseMatrixType)
-                CALL solveBiCGSTAB(solver)
-                IF(solver%info == 0) &
-                  CALL eLinearSolverType%raiseWarning(modName//'::'// &
-                  myName//'- CGNR method for sparse system '// &
-                    'is not implemented, BiCGSTAB method is used instead.')
-#ifdef HAVE_PETSC                    
-              TYPE IS(PETScMatrixType)
-                ! assemble matrix if necessary
-                IF (.NOT.(A%isAssembled)) THEN
-                  CALL MatAssemblyBegin(A,ierr)
-                  CALL MatAssemblyEnd(A,ierr)
-                  A%isAssembled=.FALSE.
-                ENDIF
-                
-                ! solve
-                CALL KSPSolve(solver%ksp,solver%b,solver%x,ierr)
-#endif
-              CLASS DEFAULT
-                CALL solveCGNR(solver)
-            
-            ENDSELECT
-            
-          CASE(3) !GMRES
-            SELECTTYPE(A=>solver%A)
-#ifdef HAVE_PETSC                    
-              TYPE IS(PETScMatrixType)
-                ! assemble matrix if necessary
-                IF (.NOT.(A%isAssembled)) THEN
-                  CALL MatAssemblyBegin(A,ierr)
-                  CALL MatAssemblyEnd(A,ierr)
-                  A%isAssembled=.FALSE.
-                ENDIF
-                
-                ! solve
-                CALL KSPSolve(solver%ksp,solver%b,solver%x,ierr)
-#endif  
-            ENDSELECT
-        ENDSELECT
-        CALL solver%SolveTime%toc()
-      ENDIF
-      IF(localalloc) DEALLOCATE(eLinearSolverType)
-    ENDSUBROUTINE solve_LinearSolverType_Iterative
-!
-!-------------------------------------------------------------------------------
-!> @brief Check the information before solving.
-!> @param solver The linear solver to act on
-!>
-!> The matrix and vectors are operated outside of linear solver object, so they
-!> need to checked before solving. This subroutine checks these information, and
-!> it will be used for both direct solve subroutine and iterative subroutine.
-    SUBROUTINE solve_checkInput(solver)
-      CHARACTER(LEN=*),PARAMETER :: myName='solve_checkInput'
-      CLASS(LinearSolverType_Base),INTENT(INOUT) :: solver
-
-      LOGICAL(SBK) :: localalloc
-      !Error checking of subroutine input
-      localalloc=.FALSE.
-      IF(.NOT.ASSOCIATED(eLinearSolverType)) THEN
-        localalloc=.TRUE.
-        ALLOCATE(eLinearSolverType)
-      ENDIF
-      solver%info=-1
-      IF(solver%isInit) THEN
-        IF(ALLOCATED(solver%A)) THEN
-          IF(ALLOCATED(solver%X)) THEN
-            IF(ALLOCATED(solver%b)) THEN
-              SELECTTYPE(A=>solver%A)
-                TYPE IS(DenseRectMatrixType)
-                  IF(A%n /= solver%b%n .OR. A%m /= solver%X%n &
-                    .OR. A%n < 1 .OR. A%m < 1) THEN
-                    CALL eLinearSolverType%raiseError(ModName//'::'//myName// &
-                      '  - The size of the matrix and vector do not comform!')
-                  ELSE
-                    solver%info=0
-                  ENDIF
-                CLASS DEFAULT
-                  IF(A%n /= solver%b%n .OR. A%n /= solver%X%n &
-                    .OR. A%n < 1) THEN
-                    CALL eLinearSolverType%raiseError(ModName//'::'//myName// &
-                      '  - The size of the matrix and vector do not comform!')
-                  ELSE
-                    solver%info=0
-                  ENDIF
-              ENDSELECT
-            ELSE
-              CALL eLinearSolverType%raiseError(ModName//'::'//myName// &
-                '  - The right hand side has not been set!')
-            ENDIF
-          ELSE
-            CALL eLinearSolverType%raiseError(ModName//'::'//myName// &
-              '  - The unknows X has not been associated!')
-          ENDIF
-        ELSE
-          CALL eLinearSolverType%raiseError(ModName//'::'//myName// &
-            '  - The matrix A has not been associated!')
-        ENDIF
-      ELSE
-        CALL eLinearSolverType%raiseError(ModName//'::'//myName// &
-          '  - Linear solver object has not been initialized!')
-      ENDIF
-      IF(localalloc) DEALLOCATE(eLinearSolverType)
-    ENDSUBROUTINE solve_checkInput
-!
-!-------------------------------------------------------------------------------
-!> @brief Sets the initial guess for X0 for the iterative solver
-!> @param solver The linear solver to act on
-!> @param X0 A vector which contains the initial guess
-!>
-!> This subroutine sets the initial guess for the iterative solver. The 
-!> vector X0 is passed as an argument to this routine, and the X pointer
-!> is then set to point to it. 
-!>
-    SUBROUTINE setX0_LinearSolverType_Iterative(solver,X0)
-      CLASS(LinearSolverType_Iterative),INTENT(INOUT) :: solver
-      REAL(SRK),POINTER,INTENT(IN) :: X0(:)
-
-      IF(solver%isInit) THEN
-        SELECTTYPE(X => solver%X); TYPE IS(RealVectorType)
-          X%b=X0
-        ENDSELECT
-        solver%hasX0=.TRUE.
-      ENDIF
-    ENDSUBROUTINE setX0_LinearSolverType_Iterative
-!
-!-------------------------------------------------------------------------------
-!> @brief Sets the convergence criteria for the iterative solver
-!> @param solver The linear solver to act on
-!> @param normType An integer representing the convergence check norm
-!> @param convTol A value representing the convergence behavior
-!> @param maxIters The maximum number of iterations to perform
-!>
-!> This subroutine sets the convergence criterion for the iterative solver. 
-!>
-    SUBROUTINE setConv_LinearSolverType_Iterative(solver,normType_in,convTol_in, &
-                                                  maxIters_in)
-      CHARACTER(LEN=*),PARAMETER :: myName='setConv_LinearSolverType_Iterative'
-      CLASS(LinearSolverType_Iterative),INTENT(INOUT) :: solver
-      INTEGER(SIK),INTENT(IN) :: normType_in
-      REAL(SRK),INTENT(IN) :: convTol_in
-      INTEGER(SIK),INTENT(IN) :: maxIters_in
-#ifdef HAVE_PETSC
-      PetscErrorCode  :: ierr
-      PetscInt  :: maxits
-      PetscReal :: rtol,abstol,dtol=PETSC_DEFAULT_DOUBLE_PRECISION
-#endif
-
-      INTEGER(SIK) :: normType,maxIters
-      REAL(SRK) :: convTol
-      LOGICAL(SBK) :: localalloc
-      
-#ifdef HAVE_PETSC
-      ! set variables
-      maxits=maxIters_in
-      rtol=convTol_in
-      abstol=convTol_in
-#endif
-
-      localalloc=.FALSE.
-      IF(.NOT.ASSOCIATED(eLinearSolverType)) THEN
-        localalloc=.TRUE.
-        ALLOCATE(eLinearSolverType)
-      ENDIF
-      
-      !Input check
-      normType=normType_in
-      convTol=convTol_in
-      maxIters=maxIters_in
-      IF(normType <= -2) THEN
-        CALL eLinearSolverType%raiseWarning(modName//'::'// &
-          myName//' - Incorrect input, normType should not be less '// &
-            'than -1. Default value is used!')
-        normType=2
-      ENDIF
-      IF(convTol < 0._SRK .OR. convTol >= 1._SRK) THEN
-        CALL eLinearSolverType%raiseWarning(modName//'::'// &
-          myName//' - Incorrect input, convTol should be in '// &
-            'the range of (0, 1). Default value is used!')
-        convTol=0.001_SRK
-      ENDIF
-      IF(maxIters <= 1) THEN
-        CALL eLinearSolverType%raiseWarning(modName//'::'// &
-          myName//' - Incorrect input, maxIters should not be less '// &
-            'than 1. Default value is used!')
-        maxIters=1000
-      ENDIF
-      IF(solver%isInit) THEN
-        solver%normType=normType
-        solver%convTol=convTol
-        solver%maxIters=maxIters
-#ifdef HAVE_PETSC
-        IF (solver%TPLType == PETSC) THEN
-          CALL KSPSetTolerances(solver%ksp,rtol,abstol,dtol,maxits,ierr)
-        ENDIF
-#endif
-      ENDIF
-      IF(localalloc) DEALLOCATE(eLinearSolverType)
-    ENDSUBROUTINE setConv_LinearSolverType_Iterative
-!
-!-------------------------------------------------------------------------------
-!> @brief Gets the residual for the iterative solver
-!> @param solver The linear solver to act on
-!> @param resid A vector which will contain the residual
-!>
-!> This subroutine gets the residual after completion of the iterative solver 
-!>   
-    SUBROUTINE getResidual_LinearSolverType_Iterative(solver,resid)
-      CLASS(LinearSolverType_Iterative),INTENT(INOUT) :: solver
-      TYPE(RealVectorType),INTENT(OUT) :: resid
-      !input check
-      IF(solver%isInit .AND. ALLOCATED(solver%b) .AND. ALLOCATED(solver%A) &
-        .AND. ALLOCATED(solver%X) .AND. resid%n > 0) THEN
-        !Written assuming A is not decomposed.  Which is accurate, the correct solve
-        !function will contain the decomposed A.
-        IF(resid%n == solver%b%n) THEN
-#ifdef HAVE_MKL
-          !not yet implemented
-          SELECTTYPE(b => solver%b); TYPE IS(RealVectorType)
-            resid%b=-b%b
-          ENDSELECT
-          CALL BLAS_matvec(THISMATRIX=solver%A,X=solver%X,Y=resid)
-#else
-          !perform calculations using the BLAS system (intrinsic to MPACT or TPL, defined by #HAVE_BLAS)
-          SELECTTYPE(b => solver%b); TYPE IS(RealVectorType)
-            resid%b=-b%b
-          ENDSELECT
-          CALL BLAS_matvec(THISMATRIX=solver%A,X=solver%X,Y=resid)
-#endif
-        ENDIF
-      ENDIF
-    ENDSUBROUTINE getResidual_LinearSolverType_Iterative
-!
-!-------------------------------------------------------------------------------
-!> @brief Decompose Dense  Linear System using the BiCGSTAB method
-!> @param solver The linear solver to act on
-!>
-!> This subroutine solves the Iterative Linear System using the BiCGSTAB method
-!>
-    SUBROUTINE DecomposeBiCGSTAB_DenseSquare(solver)
-      CLASS(LinearSolverType_Iterative),INTENT(INOUT) :: solver
-      TYPE(ParamType) :: pList
-
-      INTEGER(SIK) :: i
-      solver%isDecomposed=.FALSE.
-      IF(ALLOCATED(solver%M)) THEN
-        CALL solver%M%clear()
-        DEALLOCATE(solver%M)
-      ENDIF
-      ALLOCATE(DenseSquareMatrixType :: solver%M)
-      CALL pList%add('PL->n',solver%A%n)
-      CALL pList%add('PL->m',0_SNK)
-      CALL solver%M%init(pList)
-      DO i=1,solver%M%n
-        CALL solver%M%set(i,i,1.0_SRK)
-      ENDDO
-      solver%isDecomposed=.TRUE.
-    ENDSUBROUTINE DecomposeBiCGSTAB_DenseSquare
-!
-!-------------------------------------------------------------------------------
-!> @brief Solves the Iterative Linear System using the BiCGSTAB method
-!> @param solver The linear solver to act on
-!>
-!> This subroutine solves the Iterative Linear System using the BiCGSTAB method
-!>
-    SUBROUTINE solveBiCGSTAB(solver)
-      CLASS(LinearSolverType_Iterative),INTENT(INOUT) :: solver
-
-      REAL(SRK),PARAMETER :: one=1.0_SRK,zero=0.0_SRK
-      REAL(SRK):: calpha,crho,comega,crhod,cbeta,pts,ptt
-      TYPE(RealVectorType) :: vr,vr0,vs,vv,vp,vy,vz,vt
-      INTEGER(SIK) :: i,n,iterations
-
-      CALL vr%init(solver%A%n)
-      CALL vr0%init(solver%A%n)
-      CALL vs%init(solver%A%n)
-      CALL vv%init(solver%A%n)
-      CALL vp%init(solver%A%n)
-      CALL vy%init(solver%A%n)
-      CALL vz%init(solver%A%n)
-      CALL vt%init(solver%A%n)
-      
-      n=solver%A%n
-      calpha=one
-      crho=one
-      comega=one
-      CALL vp%set(zero)
-      ! temporarily USE p to store A*x to compute p
-      CALL BLAS_matvec(THISMATRIX=solver%A,X=solver%X,Y=vp)
-      ! r and r0
-      SELECTTYPE(b => solver%b); TYPE IS(RealVectorType)
-        vr0%b=b%b-vp%b
-      ENDSELECT
-      vr%b=vr0%b
-      CALL vp%set(zero)
-      CALL vv%set(zero)
-      
-      !get L_norm
-      CALL LNorm(vr0%b,solver%normType,solver%residual)
-      !Iterate on solution
-      DO iterations=1_SIK,solver%maxIters
-        crhod=crho
-        crho=BLAS_dot(vr0,vr,n)
-        cbeta=crho*calpha/(crhod*comega)
-        vp%b=vr%b+cbeta*(vp%b-comega*vv%b)
-
-        ! y_j=inv(M)*p_j, store in y
-        CALL vy%set(zero)
-        IF(ALLOCATED(solver%M)) THEN
-          SELECTTYPE(M => solver%M); TYPE IS(DenseSquareMatrixType)
-            CALL MinvMult_dense(M,vp%b,vy%b)
-          ENDSELECT
-        ELSE
-          vy%b=vp%b
-        ENDIF
-        CALL vv%set(zero)
-        CALL BLAS_matvec(THISMATRIX=solver%A,X=vy,Y=vv)
-        calpha=crho/BLAS_dot(vr0,vv,n)
-
-        vs%b=vr%b-calpha*vv%b
-        CALL vz%set(zero)
-        IF(ALLOCATED(solver%M)) THEN
-          SELECTTYPE(M => solver%M); TYPE IS(DenseSquareMatrixType)
-            CALL MinvMult_dense(M,vs%b,vz%b)
-          ENDSELECT
-        ELSE
-          vz%b=vs%b
-        ENDIF
-        CALL vt%set(zero)
-        CALL BLAS_matvec(THISMATRIX=solver%A,X=vz,Y=vt)
-        comega=BLAS_dot(vs,vt)/BLAS_dot(vt,vt)
-        SELECTTYPE(X => solver%X); TYPE IS(RealVectorType)
-          X%b=X%b+calpha*vy%b+comega*vz%b
-        ENDSELECT
-        vr%b=vs%b-comega*vt%b
-        !get L_norm
-        CALL LNorm(vr%b,solver%normType,solver%residual)
-        !check convergence
-        IF(solver%residual<=solver%convTol) EXIT
-      ENDDO
-      solver%iters=iterations
-      solver%info=0
-    ENDSUBROUTINE solveBiCGSTAB
-
-!-------------------------------------------------------------------------------
-!> @brief Factorizes a sparse solver%A with ILU method and stores this in
-!>  solver%M
-!> @param solver The linear solver object
-!>
-!> This subroutine factorizes A with ILU method and stores the result in solver%M
-!> 
-    SUBROUTINE DecomposeILU_Sparse(solver)
-      CLASS(LinearSolverType_Base),INTENT(INOUT) :: solver
-
-      INTEGER(SIK) :: i,j,ik,k,kk,ij,kj,j2
-      INTEGER(SIK) :: uptr(solver%A%n)
-      REAL(SRK) :: m_val
-
-      IF(ALLOCATED(solver%M)) THEN
-        CALL solver%M%clear()
-        DEALLOCATE(solver%M)
-      ENDIF
-      ALLOCATE(SparseMatrixType :: solver%M)
-
-      SELECTTYPE(M => solver%M); TYPE IS(SparseMatrixType)
-        SELECTTYPE(A => solver%A); TYPE IS(SparseMatrixType)
-          M=A
-        ENDSELECT
-      ENDSELECT
-
-      solver%info=-1
-      SELECTTYPE(M => solver%M); TYPE IS(SparseMatrixType)
-        ! Find the indeces of M containing the diagonal terms
-        DO i=1,M%n
-          DO j=M%ia(i),M%ia(i+1)-1
-            IF(i==M%ja(j)) THEN
-              uptr(i)=j
-              EXIT
-            ENDIF
-          ENDDO
-        ENDDO
-        !Compute the ILU of solver%M
-        DO i=2,M%n
-          DO ik=M%ia(i),uptr(i)-1
-            k=M%ja(ik)
-            kk=uptr(k)
-            IF(kk == 0 .OR.(M%a(kk) .APPROXEQA. 0._SRK)) THEN
-              CALL M%clear()
-              DEALLOCATE(solver%M)
-              RETURN
-            ENDIF
-            m_val=M%a(ik)/M%a(kk)
-            M%a(ik)=m_val
-            DO ij=ik+1,M%ia(i+1)-1
-              j=M%ja(ij)
-              kj=0_SIK
-              DO j2=M%ia(k),M%ia(k+1)-1
-                IF(j==M%ja(j2)) THEN
-                  kj=j2
-                  EXIT
-                ENDIF
-              ENDDO
-              IF(kj /= 0_SIK) M%a(ij)=M%a(ij)-m_val*M%a(kj)
-            ENDDO
-          ENDDO
-        ENDDO
-        solver%info=0
-        solver%isDecomposed=.TRUE.
-      ENDSELECT
-    ENDSUBROUTINE DecomposeILU_Sparse
-
-!-------------------------------------------------------------------------------
-!> @brief Factorizes a TriDiag solver%A with the PLU method and stores the
-!> result in solver%M.
-!> @param solver The LinearSolverType object
-!>
-!> This subroutine factorizes the TriDiagnal matrix solver%A is with PLU method 
-!> and stores the result in solver%M. If the matrix is not diagonally dominant,
-!> the solution might be not accurate; and a warnning will be given.
-!> 
-    SUBROUTINE DecomposePLU_TriDiag(solver)
-      CHARACTER(LEN=*),PARAMETER :: myName='decomposePLU_TriDiag'
-      CLASS(LinearSolverType_Base),INTENT(INOUT) :: solver
-      TYPE(ParamType) :: pList
-
-      INTEGER(SIK) :: i
-      REAL(SRK) :: t
-      LOGICAL(SBK) :: diagDom,localalloc
-
-      localalloc=.FALSE.
-      IF(.NOT.ASSOCIATED(eLinearSolverType)) THEN
-        localalloc=.TRUE.
-        ALLOCATE(eLinearSolverType)
-      ENDIF
-
-      !Check if M is allocated.
-      IF(ALLOCATED(solver%M)) THEN
-        CALL solver%M%clear()
-        DEALLOCATE(solver%M)
-      ENDIF
-      ALLOCATE(TriDiagMatrixType :: solver%M)
-
-      solver%info=-1
-      IF(solver%A%isInit) THEN
-        SELECTTYPE(A => solver%A); TYPE IS(TriDiagMatrixType)
-          !Test for diagonal dominance
-          diagDom=.TRUE.
-          IF(ABS(A%a(2,1))<ABS(A%a(3,1))) diagDom=.FALSE.
-          DO i=2,A%n-1
-            IF(ABS(A%a(2,i))<(ABS(A%a(1,i))+ABS(A%a(3,i)))) &
-              diagDom=.FALSE.; EXIT
-          ENDDO
-          IF(ABS(A%a(2,A%n))<ABS(A%a(1,A%n))) diagDom=.FALSE.
-
-          !If the first diagonal coefficient is zero, return
-          IF(A%a(2,1) .APPROXEQA. 0._SRK) THEN
-            CALL solver%M%clear()
-            DEALLOCATE(solver%M)
-            RETURN
-          ENDIF
-
-          CALL pList%add('PL->n',A%n)
-          CALL pList%add('PL->m',0_SNK)
-          CALL solver%M%init(pList)
-          SELECTTYPE(M => solver%M); TYPE IS(TriDiagMatrixType)
-            M%a(2,1)=1.0_SRK/A%a(2,1)
-            DO i=1,A%n-1
-              M%a(1,i+1)=A%a(1,i+1)*M%a(2,i)
-              M%a(3,i)=A%a(3,i)
-              t=A%a(2,i+1)-M%a(1,i+1)*M%a(3,i)
-              !If failed, return.
-              IF(t .APPROXEQA. 0._SRK) THEN
-                CALL M%clear()
-                DEALLOCATE(solver%M)
-                RETURN
-              ENDIF
-              M%a(2,i+1)=1.0_SRK/t
-            ENDDO
-            solver%info=0
-            solver%isDecomposed=.TRUE.
-          ENDSELECT
-
-          !Give the warning
-          IF(.NOT. diagDom) CALL eLinearSolverType%raiseWarning(modName// &
-            '::'//myName//'- Tri-diagonal Matrix not diagonally dominant, '// &
-              'solution might be not accurate')
-        ENDSELECT
-      ENDIF
-      IF(localalloc) DEALLOCATE(eLinearSolverType)
-    ENDSUBROUTINE DecomposePLU_TriDiag
-
-
-!-------------------------------------------------------------------------------
-!> @brief Solves a sparse system using forward and backward substitution, given M
-!> @param M The resultant ILU factorization of A, inverted.
-!> @param b the RHS vector
-!> @param x the output vector, x=inv(M)*b
-!>
-!> This subroutine applies the inverse of a matrix M to a vector b and returns x.
-!> It assumes that M is stored in the Compressed Sparse Row (CSR) format, and
-!> that M is actually stored as LU.
-!> 
-    SUBROUTINE MinvMult_Sparse(M,b,x)       
-        TYPE(SparseMatrixType),INTENT(IN) :: M
-        REAL(SRK),INTENT(IN) :: b(:)
-        REAL(SRK),INTENT(OUT) :: x(:)
-        INTEGER(SIK) :: i,j,k,d
-        INTEGER(SIK),DIMENSION(M%n) :: uptr
-        REAL(SRK),DIMENSION(M%n) :: y
-        REAL(SRK) :: sum
-        ! Solve Ly=b for y
-        DO i=1,M%n
-          sum=0.0_SRK
-          DO k=M%ia(i),M%ia(i+1)-1
-            j=M%ja(k)
-            IF(i.eq.j) THEN
-              uptr(i)=k
-              EXIT
-            ENDIF
-            sum=sum+M%a(k)*y(j)
-          ENDDO
-          y(i)=b(i)-sum
-        ENDDO
-        ! Solve Ux=y for x
-        DO i=M%n,1,-1
-          sum=0.0_SRK
-          d=uptr(i)
-          DO k=d+1,M%ia(i+1)-1
-            j=M%ja(k)
-            sum=sum+M%a(k)*x(j)
-          ENDDO
-          x(i)=(y(i)-sum)/M%a(d)
-        ENDDO
-    ENDSUBROUTINE MinvMult_Sparse
-!
-!-------------------------------------------------------------------------------
-!> @brief Wrapper to perform dense inv(M)*b=x
-!> @param Minv The preconditioner of A
-!> @param b the RHS vector
-!> @param x the output vector, x=inv(M)*b
-!>
-!> This subroutine applies the inverse of a matrix M to a vector b and returns x.
-!> Minv is stored as a dense matrix.
-!> 
-    SUBROUTINE MinvMult_Dense(Minv,b,x)
-        TYPE(DenseSquareMatrixType),INTENT(IN) :: Minv
-        REAL(SRK),INTENT(IN) :: b(:)
-        REAL(SRK),INTENT(INOUT) :: x(:)
-        x=0._SRK
-        CALL BLAS_matvec(THISMATRIX=Minv,X=b,Y=x)
-    ENDSUBROUTINE MinvMult_dense
-!
-!-------------------------------------------------------------------------------
-!> @brief Solve a tridiagonal system on a tridiag matrix using G.E.
-!> @param solver The LinearSolverType object, previously decomposed with PLU method.
-!>
-!> This routine assumes that the tridiagonal matrix has already been decomposed
-!> in to its PLU parts, with LU stored in M.
-!>
-    SUBROUTINE solvePLU_TriDiag(solver)
-      CLASS(LinearSolverType_Base),INTENT(INOUT) :: solver
-      INTEGER(SIK) :: n,i
-      REAL(SRK) :: Xprev
-
-      solver%info=-1
-      IF(solver%isDecomposed) THEN
-        SELECTTYPE(M => solver%M); TYPE IS(TriDiagMatrixType)
-          SELECTTYPE(X => solver%X); TYPE IS(RealVectorType)
-            n=M%n
-            !LUx=b,Ux=y, Ly=b
-            !find y (Ly=b), y is stored in X to save space
-            CALL X%set(1,solver%b%get(1))
-            DO i=2,n
-              CALL X%set(i,solver%b%get(i)-M%a(1,i)*X%get(i-1))
-            ENDDO
-            !find x with backward substitution (Ux=y)
-            CALL X%set(n,X%get(n)*M%a(2,n))
-            Xprev=X%get(n)
-            DO i=(n-1),1,-1
-              CALL X%set(i,(X%get(i)-M%a(3,i)*Xprev)*M%a(2,i))
-              Xprev=X%get(i)
-            ENDDO
-            solver%info=0
-          ENDSELECT
-        ENDSELECT
-      ENDIF
-    ENDSUBROUTINE solvePLU_TriDiag
-!
-!-------------------------------------------------------------------------------
-!> @brief Solve a dense square system using Gaussian Elimination method
-!> @param solver The LinearSolverType object
-!>
-!> This routine perform partial pivoting.
-!>
-    SUBROUTINE solveGE_DenseSquare(solver)
-      CLASS(LinearSolverType_Direct),INTENT(INOUT) :: solver
-      
-      REAL(SRK) :: thisa(solver%A%n,solver%A%n)
-      REAL(SRK) :: t,thisb(solver%A%n)
-      INTEGER(SIK) :: N,i,irow,icol,IPIV(solver%A%n)
-
-      SELECTTYPE(b => solver%b); TYPE IS(RealVectorType)
-        thisb=b%b
-      ENDSELECT
-      SELECTTYPE(A => solver%A); TYPE IS(DenseSquareMatrixType)
-        thisa=A%A
-      ENDSELECT
-      solver%info=-1
-      N=solver%A%n
-      
-      DO i=1,N-1
-      !For each variable find pivot row and perform forward substitution
-        !Find the pivot row
-        t=0._SRK
-        DO irow=i,N
-          IF(ABS(thisa(irow,i)) > t) THEN
-            t=ABS(thisa(irow,i))
-            IPIV(i)=irow
-          ENDIF
-        ENDDO
-        !The return information
-        IF(t == 0) RETURN
-        !if it differs from the current row, interchange the two rows.
-        IF(IPIV(i) /= i) THEN
-          CALL BLAS_swap(N,thisa(IPIV(i):N,1),N,thisa(i:N,1),N)
-          t=thisb(i);thisb(i)=thisb(IPIV(i));thisb(IPIV(i))=t
-        ENDIF
-        
-        !Perform forward substitution
-        DO irow=i+1,N
-          thisa(irow,i)=thisa(irow,i)/thisa(i,i)
-          CALL BLAS_axpy(N-i,-thisa(irow,i),thisa(i:N,i+1),N,thisa(irow:N,i+1),N)
-          thisb(irow)=thisb(irow)-thisa(irow,i)*thisb(i)
-        ENDDO
-      ENDDO
-
-      !Perform backward substitution
-      IF(thisa(N,N) .APPROXEQA. 0._SRK) RETURN
-      SELECTTYPE(X => solver%X); TYPE IS(RealVectorType)
-        CALL X%set(N,thisb(N)/thisa(N,N))
-      ENDSELECT
-      DO irow=N-1,1,-1
-        t=0._SRK
-        DO icol=irow+1,N
-          t=t+thisa(irow,icol)*solver%X%get(icol)
-        ENDDO
-         SELECTTYPE(X => solver%X); TYPE IS(RealVectorType)
-           CALL X%set(irow,(thisb(irow)-t)/thisa(irow,irow))
-         ENDSELECT
-      ENDDO
-      solver%info=0
-    ENDSUBROUTINE solveGE_DenseSquare
-!-------------------------------------------------------------------------------
-!> @brief Decompose a dense square system into a upper triangular matrix and a 
-!> lower triangular matrix.
-!> @param solver The linear solver object
-!>
-!> This routine perform partial pivoting.
-!>
-    SUBROUTINE DecomposePLU_DenseSquare(solver)
-      CLASS(LinearSolverType_Direct),INTENT(INOUT) :: solver
-      TYPE(ParamType) :: pList
-
-      REAL(SRK) :: t
-      INTEGER(SIK) :: N,i,irow
-      LOGICAL(SBK) :: localalloc
-
-      localalloc=.FALSE.
-      IF(.NOT.(ASSOCIATED(eLinearSolverType)))THEN
-        ALLOCATE(eLinearSolverType)
-        localalloc=.TRUE.
-      ENDIF
-
-      IF(ALLOCATED(solver%M)) THEN
-        CALL solver%M%clear()
-        DEALLOCATE(solver%M)
-      ENDIF
-      ALLOCATE(DenseSquareMatrixType :: solver%M)
-
-      IF(ALLOCATED(solver%IPIV)) THEN
-        CALL demallocA(solver%IPIV)
-      ENDIF
-      CALL dmallocA(solver%IPIV,solver%A%n)
-
-      CALL pList%add('PL->n',solver%A%n)
-      CALL pList%add('PL->m',0_SNK)
-      CALL solver%M%init(pList)
-      SELECTTYPE(M => solver%M); TYPE IS(DenseSquareMatrixType)
-        SELECTTYPE(A => solver%A); TYPE IS(DenseSquareMatrixType)
-          M=A
-        ENDSELECT
-      ENDSELECT
-
-      solver%IPIV=0
-      solver%info=-1
-      SELECTTYPE(M => solver%M)
-        TYPE IS(DenseSquareMatrixType)
-          N=solver%A%n
-          !For each variable find pivot row and perform forward substitution
-          DO i=1,N-1
-            !Find the pivot row
-            t=0._SRK
-            DO irow=i,N
-              IF(ABS(M%A(irow,i)) > t) THEN
-                t=ABS(M%A(irow,i))
-                solver%IPIV(i)=irow
-              ENDIF
-            ENDDO
-
-            IF(t .APPROXEQA. 0._SRK) RETURN
-            !if it differs from the current row, interchange the two rows.
-            IF(solver%IPIV(i) /= i) THEN
-              CALL BLAS_swap(N,M%A(solver%IPIV(i):N,1),N,M%A(i:N,1),N)
-            ENDIF
-
-            !Perform forward substitution
-            DO irow=i+1,N
-              M%A(irow,i)=M%A(irow,i)/M%A(i,i)
-              CALL BLAS_axpy(N-i,-M%A(irow,i),M%A(i:N,i+1),N,M%A(irow:N,i+1),N)
-            ENDDO
-          ENDDO
-          IF(M%A(N,N) .APPROXEQA. 0._SRK) RETURN
-          solver%info=0
-          solver%isDecomposed=.TRUE.
-      ENDSELECT
-      IF(localalloc) DEALLOCATE(eLinearSolverType)
-    ENDSUBROUTINE DecomposePLU_DenseSquare
-!-------------------------------------------------------------------------------
-!> @brief Solve dense square linear system by PLU method with decomposed matrix.
-!> @param solver The linear solver object
-!>
-!> This routine works only when the matrix has been decomposed. If not, the
-!> original value will not be changed, and solver%info returns -1.
-!>
-    SUBROUTINE SolvePLU_DenseSquare(solver)
-      CLASS(LinearSolverType_Direct),INTENT(INOUT) :: solver
-      
-      REAL(SRK) :: t,thisb(solver%A%n),thisx(solver%A%n)
-      INTEGER(SIK) :: N,irow,icol
-      LOGICAL(SBK) :: localalloc
-      
-      localalloc=.FALSE.
-      IF(.NOT.(ASSOCIATED(eLinearSolverType)))THEN
-        ALLOCATE(eLinearSolverType)
-        localalloc=.TRUE.
-      ENDIF
-      
-      solver%info=-1
-      IF(solver%isDecomposed) THEN
-        SELECTTYPE(b => solver%b); TYPE IS(RealVectorType)
-          thisb=b%b
-        ENDSELECT
-        N=solver%A%n
-        !Permutate right hand side
-        DO irow=1,N
-          IF(solver%IPIV(irow) /= 0) THEN
-            t=thisb(irow)
-            thisb(irow)=thisb(solver%IPIV(irow))
-            thisb(solver%IPIV(irow))=t
-          ENDIF
-        ENDDO
-        SELECTTYPE(M => solver%M)
-          TYPE IS(DenseSquareMatrixType)
-          !Forward subsitution
-          thisx(1)=thisb(1)
-          DO irow=2,N
-            t=0._SRK
-            DO icol=1,irow-1
-              t=t+thisx(icol)*M%A(irow,icol)
-            ENDDO
-            thisx(irow)=thisb(irow)-t
-          ENDDO
-          !Backward subsitution
-          thisb(N)=thisx(N)/M%A(N,N)
-          DO irow=N-1,1,-1
-            t=0._SRK
-            DO icol=irow+1,N
-              t=t+thisb(icol)*M%A(irow,icol)
-            ENDDO
-            thisb(irow)=(thisx(irow)-t)/M%A(irow,irow)
-          ENDDO
-        ENDSELECT
-        SELECTTYPE(X => solver%X); TYPE IS(RealVectorType)
-          X%b=thisb
-        ENDSELECT
-        solver%info=0
-      ENDIF
-      IF(localalloc) DEALLOCATE(eLinearSolverType)
-    ENDSUBROUTINE SolvePLU_DenseSquare
-!
-!-------------------------------------------------------------------------------
-!> @brief Solve the sparse linear system
-!> @param solver The linear solver object
-!>
-!> This routine solves the sparse linear system by two method. If the MKL library
-!> could be found, the PLU method will be called. If it is not found, hard coded
-!> CGNR method will be used instead.
-!>
-    SUBROUTINE solvePLU_Sparse(solver)
-      CLASS(LinearSolverType_Base),INTENT(INOUT) :: solver
-#ifdef HAVE_MKL
-      !Not sure if this will actually work at link time, if it doesn't then
-      !"REAL(KIND(0.0d0)),EXTERNAL :: " should work. But then the pure
-      !attribute will need to be removed from all the routines.
-      INTERFACE
-        PURE SUBROUTINE dss_create(handle,opt)
-!          CLASS(MKL_DSS_HANDLE),INTENT(OUT) :: handle
-          INTEGER,OPTIONAL,INTENT(IN) :: handle
-          INTEGER,OPTIONAL,INTENT(IN) :: opt
-        ENDSUBROUTINE dss_create
-        
-        PURE SUBROUTINE dss_define_structure(handle,opt,rowIndex,nRows,nCols, &
-          columns,nNonZeros)
-!          CLASS(MKL_DSS_HANDLE),INTENT(OUT) :: handle
-          INTEGER,OPTIONAL,INTENT(IN) :: handle
-          INTEGER,OPTIONAL,INTENT(IN) :: opt
-          INTEGER,INTENT(IN) :: rowIndex
-          INTEGER,INTENT(IN) :: nRows
-          INTEGER,INTENT(IN) :: nCols
-          INTEGER,INTENT(IN) :: columns(*)
-          INTEGER,INTENT(IN) :: nNonZeros
-          ENDSUBROUTINE dss_define_structure
-          
-        PURE SUBROUTINE dss_reorder(handle,opt,perm)
-!          CLASS(MKL_DSS_HANDLE),INTENT(OUT) :: handle
-          INTEGER,OPTIONAL,INTENT(IN) :: handle
-          INTEGER,OPTIONAL,INTENT(IN) :: opt
-          INTEGER,INTENT(IN) :: perm(*)
-        ENDSUBROUTINE dss_reorder
-        
-        PURE SUBROUTINE dss_factor_real(handle,opt,rValues)
-!          CLASS(MKL_DSS_HANDLE),INTENT(OUT) :: handle
-          INTEGER,OPTIONAL,INTENT(IN) :: handle
-          INTEGER,OPTIONAL,INTENT(IN) :: opt
-          REAL(KIND(0.0D0)),INTENT(IN) :: rValues(*)
-        ENDSUBROUTINE dss_factor_real
-        
-        PURE SUBROUTINE dss_solve_real(handle,opt,rRhsValues,nRhs,rSolValues)
-!          CLASS(MKL_DSS_HANDLE),INTENT(OUT) :: handle
-          INTEGER,OPTIONAL,INTENT(IN) :: handle
-          INTEGER,OPTIONAL,INTENT(IN) :: opt
-          INTEGER,INTENT(IN) :: nRhs
-          REAL(KIND(0.0D0)),INTENT(IN) :: rRhsValues(1,*)
-          REAL(KIND(0.0D0)),INTENT(IN) :: rSolValues(1,*)
-        ENDSUBROUTINE dss_solve_real
-        
-        PURE SUBROUTINE dss_delete(handle,opt)
-!          CLASS(MKL_DSS_HANDLE),INTENT(OUT) :: handle
-          INTEGER,OPTIONAL,INTENT(IN) :: handle
-          INTEGER,OPTIONAL,INTENT(IN) :: opt
-        ENDSUBROUTINE dss_delete
-      ENDINTERFACE
-#else
-#endif
-    ENDSUBROUTINE solvePLU_Sparse
-!-------------------------------------------------------------------------------
-!> @brief Solve the rectangular linear system by CGNR method
-!> @param solver The linear solver object
-!>
-!> This routine solves the rectangular linear system by CGNR method. It only
-!> works when the number of equations is larger than the number of the unknowns.
-!> IF not solver%info will return -1.
-!>
-    SUBROUTINE solveCGNR(solver)
-      CLASS(LinearSolverType_Base),INTENT(INOUT) :: solver
-
-      INTEGER(SIK) :: M,N,i,maxIters
-      REAL(SRK) :: alpha,beta,error,z0_dot,z1_dot,convTol
-      TYPE(RealVectorType) :: z,w,r,p,b
-      
-      N=solver%A%n
-      M=N
-      SELECTTYPE(A => solver%A); TYPE IS(DenseRectMatrixType)
-        M=A%m
-      ENDSELECT
-      solver%info=-1
-      convTol=1e-9
-      maxIters=M
-      SELECTTYPE(solver); TYPE IS(LinearSolverType_Iterative)
-        maxIters=MIN(M,solver%maxIters)
-        convTol=solver%convTol
-      ENDSELECT
-      IF(N >= M) THEN
-        CALL r%init(N)
-        CALL w%init(N)
-        CALL b%init(N)
-        CALL z%init(M)
-        CALL p%init(M)
-        CALL r%set(0._SRK)
-        CALL z%set(0._SRK)
-        
-        SELECTTYPE(vecb => solver%b); TYPE IS(RealVectorType)
-            b%b=vecb%b
-        ENDSELECT
-        
-        CALL BLAS_matvec(THISMATRIX=solver%A,X=solver%X,Y=r)
-        r%b=b%b-r%b
-        
-        CALL BLAS_matvec(THISMATRIX=solver%A,trans='t',X=r,Y=z)
-        p%b=z%b
-        z0_dot=BLAS_dot(z,z)
-        DO i=1,maxIters
-          CALL w%set(0._SRK)
-          CALL BLAS_matvec(THISMATRIX=solver%A,X=p,Y=w)
-          alpha=z0_dot/BLAS_dot(w,w)
-          SELECTTYPE(X => solver%X); TYPE IS(RealVectorType)
-            X%b=X%b+alpha*p%b
-          ENDSELECT
-          r%b=r%b-alpha*w%b
-          error=BLAS_dot(r,r)
-          IF(error < convTol) EXIT
-          CALL z%set(0._SRK)
-          CALL BLAS_matvec(THISMATRIX=solver%A,TRANS='t',X=r,Y=z)
-          z1_dot=BLAS_dot(z,z)
-          beta=z1_dot/z0_dot
-          p%b=z%b+beta*p%b
-          z0_dot=z1_dot
-        ENDDO
-        solver%info=0
-        SELECTTYPE(solver); TYPE IS(LinearSolverType_Iterative)
-          solver%iters=i
-          solver%residual=error
-        ENDSELECT
-        CALL r%clear()
-        CALL w%clear()
-        CALL b%clear()
-        CALL z%clear()
-        CALL p%clear()
-      ENDIF
-    ENDSUBROUTINE
-!
-!-------------------------------------------------------------------------------
-!> @brief Find the L-norm of a given vector.
-!> @param x The vector, a 1-D SRK array
-!> @param L The type of norm to calculate (L-norm)
-!>
-!> This routine finds the L-norm of the inputted vector, it is a wrapper for the
-!> BLAS routines.  The only thing here not in BLAS are the L- and infinite-norms.
-!>
-    PURE SUBROUTINE LNorm(x,L,norm)
-      REAL(SRK),DIMENSION(:),INTENT(IN) :: x
-      INTEGER(SIK),INTENT(IN) :: L
-      REAL(SRK),INTENT(OUT) :: norm
-      INTEGER(SIK) :: i
-      SELECT CASE(L)
-        CASE(-1)
-          !signifier for infinite norm
-          i=BLAS_iamax(x)
-          norm=ABS(x(i))
-        CASE(1)
-          norm=BLAS_asum(x)
-        CASE(2)
-          !2-norm
-          norm=BLAS_nrm2(x)
-        CASE (: -2)
-          !not possible.
-          norm=0.0_SRK
-        CASE DEFAULT
-          !L-norm
-          norm=0.0_SRK
-          DO i=1,SIZE(x)
-            norm=norm+ABS(x(i))**L
-          ENDDO
-          norm=norm**(1._SRK/L)
-      ENDSELECT
-    ENDSUBROUTINE LNorm
-
-ENDMODULE LinearSolverTypes
->>>>>>> 1c270c17
+!++++++++++++++++++++++++++++++++++++++++++++++++++++++++++++++++++++++++++++++!
+!                              Copyright (C) 2012                              !
+!                   The Regents of the University of Michigan                  !
+!              MPACT Development Group and Prof. Thomas J. Downar              !
+!                             All rights reserved.                             !
+!                                                                              !
+! Copyright is reserved to the University of Michigan for purposes of          !
+! controlled dissemination, commercialization through formal licensing, or     !
+! other disposition. The University of Michigan nor any of their employees,    !
+! makes any warranty, express or implied, or assumes any liability or          !
+! responsibility for the accuracy, completeness, or usefulness of any          !
+! information, apparatus, product, or process disclosed, or represents that    !
+! its use would not infringe privately owned rights. Reference herein to any   !
+! specific commercial products, process, or service by trade name, trademark,  !
+! manufacturer, or otherwise, does not necessarily constitute or imply its     !
+! endorsement, recommendation, or favoring by the University of Michigan.      !
+!++++++++++++++++++++++++++++++++++++++++++++++++++++++++++++++++++++++++++++++!
+!> @brief Module to provide the ability to solve a system of equations
+!>
+!> DESCRIPTION
+!> ??? Make PURE SUBROUTINES WHERE NECESSARY
+!>
+!> @par Module Dependencies
+!>  - @ref IntrType "IntrType": @copybrief IntrType
+!>  - @ref ExceptionHandler "ExceptionHandler": @copybrief ExceptionHandler
+!>  - @ref Allocs "Allocs": @copybrief Allocs
+!>  - @ref ParallelEnv "ParallelEnv": @copybrief ParallelEnv
+!>  - @ref TimerType "TimerType": @copybrief TimerType
+!>
+!> @par EXAMPLES
+!> @code
+!> 
+!> @endcode
+!>
+!> @author Adam Nelson, Zhouyu Liu
+!>   @date 03/28/2012
+!>
+!++++++++++++++++++++++++++++++++++++++++++++++++++++++++++++++++++++++++++++++!
+MODULE LinearSolverTypes
+
+  USE IntrType
+  USE ExceptionHandler
+  USE Allocs
+  USE ParallelEnv
+  USE Times
+  USE MatrixTypes
+  USE ParameterLists
+  USE BLAS
+  IMPLICIT NONE
+  
+#ifdef HAVE_PETSC
+#include <finclude/petsc.h>
+#undef IS
+#endif
+
+  PRIVATE
+!
+! List of public members
+  PUBLIC :: eLinearSolverType
+  PUBLIC :: LinearSolverType_Base
+  PUBLIC :: LinearSolverType_Direct
+  PUBLIC :: LinearSolverType_Iterative
+  PUBLIC :: LNorm
+  
+  !> Number of direct solver solution methodologies - for error checking
+  INTEGER(SIK),PARAMETER :: MAX_DIRECT_SOLVER_METHODS=2
+  !> Number of iterative solver solution methodologies - for error checking
+  INTEGER(SIK),PARAMETER :: MAX_IT_SOLVER_METHODS=3
+  !> set enumeration scheme for TPLs
+  INTEGER(SIK),PUBLIC :: PETSC=0,TRILINOS=1,MKL=2,NATIVE=3
+  !> set enumeration scheme for iterative solver methods
+  INTEGER(SIK),PUBLIC :: BICGSTAB=1,CGNR=2,GMRES=3
+  !> set enumeration scheme for direct solver methods
+  INTEGER(SIK),PUBLIC :: GE=1,LU=2
+
+  
+  !> @brief the base linear solver type
+  TYPE,ABSTRACT :: LinearSolverType_Base
+    !> Initialization status 
+    LOGICAL(SBK) :: isInit=.FALSE.
+    !> Integer flag for the solution methodology desired
+    INTEGER(SIK) :: solverMethod=-1
+    !> Integer flag for the solution methodology desired
+    INTEGER(SIK) :: TPLType=-1
+    !> Pointer to the distributed memory parallel environment
+    TYPE(MPI_EnvType) :: MPIparallelEnv
+    !> Pointer to the shared memory parallel environment
+    TYPE(OMP_EnvType) :: OMPparallelEnv
+    !> Initialization status of A
+    LOGICAL(SBK) :: hasA=.FALSE.
+    !> Initialization status of b
+    LOGICAL(SBK) :: hasB=.FALSE.
+    !> Pointer to the MatrixType A
+    CLASS(MatrixType),ALLOCATABLE :: A
+    !> Right-hand side vector, b
+    CLASS(VectorType),ALLOCATABLE :: b
+    !> Pointer to solution vector, x
+    CLASS(VectorType),ALLOCATABLE :: X
+    !> Timer to measure solution time
+    TYPE(TimerType) :: SolveTime
+    !> Status of the decomposition of A
+    LOGICAL(SBK) :: isDecomposed=.FALSE.
+    !> Storage of the decomposed Matrix, M
+    CLASS(MatrixType),ALLOCATABLE :: M
+    !> Return value of the linear solver
+    !> 0 : Normal
+    !> -1: Unsuccessful exit
+    INTEGER(SIK) :: info
+
+#ifdef HAVE_PETSC
+    KSP :: ksp
+#endif
+
+  !
+  !List of Type Bound Procedures
+    CONTAINS
+      !> Deferred routine for initializing the linear solver system
+      PROCEDURE,PASS :: init => init_LinearSolverType_Base
+      !> Deferred routine for clearing the linear solver
+      PROCEDURE(int_linearsolver_sub),DEFERRED,PASS :: clear
+      !> Deferred routine for solving the linear system
+      PROCEDURE(int_linearsolver_sub),DEFERRED,PASS :: solve
+      !> Routine for updating status of M and isDecomposed when A has been changed
+      PROCEDURE,PASS :: updatedA
+  ENDTYPE LinearSolverType_Base
+  
+  !> Explicitly defines the interface for the clear and solve routines
+  ABSTRACT INTERFACE
+    SUBROUTINE int_linearsolver_sub(solver)
+      IMPORT :: LinearSolverType_Base
+      CLASS(LinearSolverType_Base),INTENT(INOUT) :: solver
+    ENDSUBROUTINE int_linearsolver_sub
+  ENDINTERFACE
+
+  !> @brief The extended type for the Direct Linear Solver
+  TYPE,EXTENDS(LinearSolverType_Base) :: LinearSolverType_Direct
+    !> Storage of row exchanges
+    INTEGER(SIK),ALLOCATABLE :: IPIV(:)
+!
+!List of Type Bound Procedures
+    CONTAINS 
+      !> @copybrief LinearSolverTypes::clear_LinearSolverType_Direct
+      !> @copydetails LinearSolverTypes::clear_LinearSolverType_Direct
+      PROCEDURE,PASS :: clear => clear_LinearSolverType_Direct
+      !> @copybrief LinearSolverTypes::solve_LinearSolverType_Direct
+      !> @copydetails LinearSolverTypes::solve_LinearSolverType_Direct
+      PROCEDURE,PASS :: solve => solve_LinearSolverType_Direct
+  ENDTYPE LinearSolverType_Direct
+  
+  !> @brief The extended type for the Iterative Linear Solver
+  TYPE,EXTENDS(LinearSolverType_Base) :: LinearSolverType_Iterative
+    !> Status of the presence of the initial guess, X0
+    LOGICAL(SBK) :: hasX0=.FALSE.
+    !> Type of norm to be used for convergence checks
+    INTEGER(SIK) :: normType=2_SIK
+    !> Maximum number of iterations to perform
+    INTEGER(SIK) :: maxIters=1000_SIK
+    !> Actual iterations performed
+    INTEGER(SIK) :: iters=0_SIK
+    !> Tolerance for successful convergence
+    REAL(SRK) :: convTol=1.0E-5_SRK
+    !> Actual residual converged to
+    REAL(SRK) :: residual=0._SRK
+!
+!List of Type Bound Procedures
+    CONTAINS 
+      !> @copybrief LinearSolverTypes::clear_LinearSolverType_Iterative
+      !> @copydetails LinearSolverTypes::clear_LinearSolverType_Iterative
+      PROCEDURE,PASS :: clear => clear_LinearSolverType_Iterative
+      !> @copybrief LinearSolverTypes::solve_LinearSolverType_Iterative
+      !> @copydetails LinearSolverTypes::solve_LinearSolverType_Iterative
+      PROCEDURE,PASS :: solve => solve_LinearSolverType_Iterative
+      !> @copybrief LinearSolverTypes::getResidual_LinearSolverType_Iterative
+      !> @copydetails LinearSolverTypes::getResidual_LinearSolverType_Iterative
+      PROCEDURE,PASS :: getResidual => getResidual_LinearSolverType_Iterative
+      !> @copybrief LinearSolverTypes::setConv_LinearSolverType_Iterative
+      !> @copydetails LinearSolverTypes::setConv_LinearSolverType_Iterative
+      PROCEDURE,PASS :: setConv => setConv_LinearSolverType_Iterative
+      !> @copybrief LinearSolverTypes::setX0_LinearSolverType_Iterative
+      !> @copydetails LinearSolverTypes::setX0_LinearSolverType_Iterative
+      PROCEDURE,PASS :: setX0 => setX0_LinearSolverType_Iterative
+  ENDTYPE LinearSolverType_Iterative
+  
+  !> Exception Handler for use in MatrixTypes
+  TYPE(ExceptionHandlerType),POINTER,SAVE :: eLinearSolverType => NULL()
+  
+  !> Name of module
+  CHARACTER(LEN=*),PARAMETER :: modName='LINEARSOLVERTYPES'
+!
+!===============================================================================
+  CONTAINS
+  
+!
+!-------------------------------------------------------------------------------
+!> @brief Initializes the Linear Solver Type with a parameter list
+!> @param pList the parameter list
+!>
+!> @param solver The linear solver to act on
+!> @param solverMethod The integer flag for which type of solution scheme to use
+!> @param MPIparallelEnv The MPI environment description
+!> @param OMPparallelEnv The OMP environment description
+!> @param TimerName The name of the timer to be used for querying (optional)
+!>
+!> This routine initializes the data spaces for the direct linear solver. 
+!>
+    SUBROUTINE init_LinearSolverType_Base(solver,pList)
+      CHARACTER(LEN=*),PARAMETER :: myName='init_LinearSolverType_Base'
+      CLASS(LinearSolverType_Base),INTENT(INOUT) :: solver
+      TYPE(ParamType),INTENT(IN) :: pList
+      
+      INTEGER(SIK) :: matrixType, TPLType
+      INTEGER(SIK) :: solverMethod
+      INTEGER(SIK) :: numberMPI, numberOMP
+      CHARACTER(LEN=256) :: timerName
+      LOGICAL(SBK) :: localalloc
+#ifdef HAVE_PETSC
+      PetscErrorCode  :: ierr
+#endif
+
+      !Pull data from the parameter list
+      CALL pList%get('matrixType',matrixType)
+      CALL pList%get('TPLType',TPLType)
+      CALL pList%get('solverMethod',solverMethod)
+      CALL pList%get('numberMPI',numberMPI)
+      CALL pList%get('numberOMP',numberOMP)
+      CALL pList%get('timerName',timerName)
+      
+      !Initialize parallel environments based on input
+      IF (numberMPI>0) CALL solver%MPIparallelEnv%initialize(numberMPI)
+      IF (numberOMP>0) CALL solver%OMPparallelEnv%initialize(numberOMP)
+
+      !Error checking of subroutine input
+      localalloc=.FALSE.
+      IF(.NOT.ASSOCIATED(eLinearSolverType)) THEN
+        localalloc=.TRUE.
+        ALLOCATE(eLinearSolverType)
+      ENDIF
+      
+      IF(.NOT. solver%isInit) THEN
+         
+        ! go through solver hierarchy to determine TPLType
+        IF (TPLType==0) THEN ! PETSc
+#ifdef HAVE_PETSC
+          ! switch matrixType if PETSc not available
+          IF     (matrixType==0) THEN ! sparse
+            matrixType=4 ! PETSc sparse
+          ELSEIF (matrixType==2) THEN ! dense
+            matrixType=5 ! PETSc dense
+          ENDIF
+#else
+          ! we don't have PETSc, so switch to next option (Trilinos)
+          ! maybe throw a notification
+          TPLType=1
+#endif
+        ENDIF
+        IF (TPLType==1) THEN ! Trilinos
+#ifndef HAVE_TRILINOS
+          ! we don't have Trilinos, so switch to next option (MKL)
+          TPLType=2
+#endif
+        ENDIF
+        IF (TPLType==2) THEN ! MKL
+#ifndef HAVE_MKL
+          ! we don't have MKL, so switch to next option (native)
+          TPLType=3
+#endif
+        ENDIF
+
+        ! allocate matrix (A)
+        IF (.NOT.ALLOCATED(solver%A)) THEN
+          IF     (matrixType==0) THEN ! Sparse
+            ALLOCATE(SparseMatrixType :: solver%A)
+          ELSEIF (matrixType==1) THEN ! TriDiag 
+            ALLOCATE(TriDiagMatrixType :: solver%A)
+          ELSEIF (matrixType==2) THEN ! DenseSquare
+            ALLOCATE(DenseSquareMatrixType :: solver%A)
+          ELSEIF (matrixType==3) THEN ! DenseRect
+            ALLOCATE(DenseRectMatrixType :: solver%A)
+          ELSEIF (matrixType==4) THEN ! PETSc Sparse
+            ALLOCATE(PETScMatrixType :: solver%A)
+            SELECTTYPE(A => solver%A); TYPE IS(PETScMatrixType)
+              A%SparseDense=0  ! sparse
+            ENDSELECT
+          ELSEIF (matrixType==5) THEN ! PETSc Dense
+            ALLOCATE(PETScMatrixType :: solver%A)
+            SELECTTYPE(A => solver%A); TYPE IS(PETScMatrixType)
+              A%SparseDense=1  ! dense
+            ENDSELECT
+          ENDIF
+        ELSE
+          ! throw exception
+        ENDIF
+        ! allocate vectors (X and b)
+        IF (matrixType==4 .OR. matrixType==5) THEN
+          ALLOCATE(PETScVectorType :: solver%X)
+          ALLOCATE(PETScVectorType :: solver%b)
+        ELSE
+          ALLOCATE(RealVectorType :: solver%X)
+          ALLOCATE(RealVectorType :: solver%b)
+        ENDIF
+      
+        ! direct solver
+        SELECTTYPE(solver); TYPE IS(LinearSolverType_Direct)
+          IF((solverMethod > 0) .AND. &
+             (solverMethod <= MAX_DIRECT_SOLVER_METHODS)) THEN         
+            !assign values to solver
+            CALL solver%SolveTime%setTimerName(timerName)   
+            solver%solverMethod=solverMethod
+            solver%TPLType=TPLType
+            solver%isInit=.TRUE.
+          ELSE
+            CALL eLinearSolverType%raiseError('Incorrect call to '// &
+              modName//'::'//myName//' - invalid value of solverMethod')
+          ENDIF
+        ENDSELECT
+        
+        ! iterative solver
+        SELECTTYPE(solver); TYPE IS(LinearSolverType_Iterative)
+          IF((solverMethod > 0) .AND. &
+             (solverMethod <= MAX_IT_SOLVER_METHODS)) THEN         
+              
+#ifdef HAVE_PETSC
+            IF (matrixType==4 .OR. matrixType==5) THEN ! PETSc
+                !create and initialize KSP
+                CALL KSPCreate(MPI_COMM_WORLD,solver%ksp,ierr)
+                CALL KSPSetOperators(solver%ksp,solver%A,solver%A,DIFFERENT_NONZERO_PATTERN,ierr)
+                CALL KSPSetFromOptions(solver%ksp,ierr)
+                
+                !set iterative solver type
+                SELECTCASE(solverMethod)
+                  CASE(1) ! BCGS
+                    CALL KSPSetType(solver%ksp,KSPBCGS,ierr)
+                  CASE(2) ! CGNR
+                    CALL KSPSetType(solver%ksp,KSPCGNE,ierr)
+                  CASE(3) ! GMRES
+                    CALL KSPSetType(solver%ksp,KSPGMRES,ierr)
+                ENDSELECT
+            ENDIF
+#endif
+            !assign values to solver
+            CALL solver%SolveTime%setTimerName(timerName)   
+            solver%solverMethod=solverMethod
+            solver%TPLType=TPLType
+            solver%isInit=.TRUE.
+          ELSE
+            CALL eLinearSolverType%raiseError('Incorrect call to '// &
+              modName//'::'//myName//' - invalid value of solverMethod')
+          ENDIF
+        ENDSELECT
+      ELSE
+        CALL eLinearSolverType%raiseError('Incorrect call to '// &
+          modName//'::'//myName//' - LinearSolverType already initialized')
+      ENDIF
+      
+      IF(localalloc) DEALLOCATE(eLinearSolverType)
+      
+    ENDSUBROUTINE init_LinearSolverType_Base
+!
+!-------------------------------------------------------------------------------
+!> @brief Clears the Direct Linear Solver Type
+!> @param solver The linear solver to act on
+!>
+!> This routine clears the data spaces for the direct linear solver. 
+!>
+    SUBROUTINE clear_LinearSolverType_Direct(solver)
+      CLASS(LinearSolverType_Direct),INTENT(INOUT) :: solver
+
+      solver%isInit=.FALSE.
+      solver%solverMethod=-1
+      solver%hasA=.FALSE.
+      solver%hasB=.FALSE.
+      solver%info=0
+      CALL solver%MPIparallelEnv%clear()
+      CALL solver%OMPparallelEnv%clear()
+      IF(ALLOCATED(solver%A)) DEALLOCATE(solver%A)
+      IF(ALLOCATED(solver%X)) DEALLOCATE(solver%X)
+      IF(ALLOCATED(solver%b)) DEALLOCATE(solver%b)
+      IF(ALLOCATED(solver%IPIV)) CALL demallocA(solver%IPIV)
+      IF(ALLOCATED(solver%M)) THEN
+        CALL solver%M%clear()
+        DEALLOCATE(solver%M)
+      ENDIF
+
+      !No timer clear function-just call toc instead
+      CALL solver%SolveTime%toc()
+      solver%isDecomposed=.FALSE.
+    ENDSUBROUTINE clear_LinearSolverType_Direct
+!
+!-------------------------------------------------------------------------------
+!> @brief Clears the Iterative Linear Solver Type
+!> @param solver The linear solver to act on
+!>
+!> This routine clears the data spaces for the iterative linear solver. 
+!>
+    SUBROUTINE clear_LinearSolverType_Iterative(solver)
+      CLASS(LinearSolverType_Iterative),INTENT(INOUT) :: solver
+#ifdef HAVE_PETSC
+      PetscErrorCode  :: ierr
+#endif
+
+      solver%isInit=.FALSE.
+      solver%solverMethod=-1
+      solver%hasA=.FALSE.
+      solver%hasB=.FALSE.
+      solver%info=0
+      CALL solver%MPIparallelEnv%clear()
+      CALL solver%OMPparallelEnv%clear()
+      IF(ALLOCATED(solver%A)) DEALLOCATE(solver%A)
+      IF(ALLOCATED(solver%X)) DEALLOCATE(solver%X)
+      IF(ALLOCATED(solver%b)) DEALLOCATE(solver%b)
+      IF(ALLOCATED(solver%M)) THEN
+        CALL solver%M%clear()
+        DEALLOCATE(solver%M)
+      ENDIF
+      
+#ifdef HAVE_PETSC
+      CALL KSPDestroy(solver%ksp,ierr)
+#endif 
+
+      !No timer clear function-just call toc instead
+      CALL solver%SolveTime%toc()
+      solver%isDecomposed=.FALSE.
+      solver%hasX0=.FALSE.
+      solver%normType=-1
+      solver%maxIters=-1
+      solver%iters=0
+      solver%convTol=0._SRK
+      solver%residual=0._SRK
+    ENDSUBROUTINE clear_LinearSolverType_Iterative
+!
+!-------------------------------------------------------------------------------
+!> @brief Tells the LinearSystem that A has been updated outside of solver
+!> @param solver The linear solver to act on
+!>
+!> This routine tells the LinearSystem that A has been updated outside of solver
+!>
+    SUBROUTINE updatedA(solver)
+      CLASS(LinearSolverType_Base),INTENT(INOUT) :: solver
+      solver%isDecomposed=.FALSE.
+      SELECTTYPE(solver)
+        TYPE IS(LinearSolverType_Direct)
+          IF(ALLOCATED(solver%IPIV)) CALL demallocA(solver%IPIV)
+      ENDSELECT
+      IF(ALLOCATED(solver%M)) THEN
+        CALL solver%M%clear()
+        DEALLOCATE(solver%M)
+      ENDIF
+    ENDSUBROUTINE updatedA
+!
+!-------------------------------------------------------------------------------
+!> @brief Solves the Linear System
+!> @param solver The linear solver to act on
+!>
+!> This routine solves the linear system directly
+!>
+    SUBROUTINE solve_LinearSolverType_Direct(solver)
+      CHARACTER(LEN=*),PARAMETER :: myName='solve_LinearSolverType_Direct'
+      CLASS(LinearSolverType_Direct),INTENT(INOUT) :: solver
+      LOGICAL(SBK) :: localalloc
+      
+      localalloc=.FALSE.
+      IF(.NOT.ASSOCIATED(eLinearSolverType)) THEN
+        localalloc=.TRUE.
+        ALLOCATE(eLinearSolverType)
+      ENDIF
+      CALL solve_checkInput(solver)
+      IF(solver%info == 0) THEN
+        solver%info=-1
+        CALL solver%SolveTime%tic()
+        SELECTCASE(solver%solverMethod)
+          CASE(1) !GE
+            SELECTTYPE(A => solver%A)
+              TYPE IS(DenseSquareMatrixType)
+                CALL solveGE_DenseSquare(solver)
+
+              TYPE IS(TriDiagMatrixType)
+                IF(.NOT.solver%isDecomposed) &
+                  CALL DecomposePLU_TriDiag(solver)
+                CALL solvePLU_TriDiag(solver)
+
+              CLASS DEFAULT
+                !Should not use direct method, go to CGNR
+                CALL solveCGNR(solver)
+                IF(solver%info == 0) &
+                  CALL eLinearSolverType%raiseWarning(modName//'::'// &
+                    myName//'- GE method for dense rectangular system '// &
+                      'and sparse system is not implemented, CGNR method '// &
+                        'is used instead.')
+            ENDSELECT
+          CASE(2) !LU
+            SELECTTYPE(A => solver%A)
+              TYPE IS(DenseSquareMatrixType)
+                IF(.NOT. solver%isDecomposed) &
+                  CALL DecomposePLU_DenseSquare(solver)
+                CALL solvePLU_DenseSquare(solver)
+
+              TYPE IS(TriDiagMatrixType)
+                IF(.NOT.solver%isDecomposed) &
+                  CALL DecomposePLU_TriDiag(solver)
+                CALL solvePLU_TriDiag(solver)
+
+              CLASS DEFAULT
+                !Should not use direct method, go to CGNR
+                CALL solveCGNR(solver)
+                IF(solver%info == 0) &
+                  CALL eLinearSolverType%raiseWarning(modName//'::'// &
+                    myName//'- LU method for dense rectangular system '// &
+                      'and sparse system is not implemented, CGNR method '// &
+                        'is used instead.')
+            ENDSELECT
+        ENDSELECT
+        CALL solver%SolveTime%toc()
+      ENDIF
+      IF(localalloc) DEALLOCATE(eLinearSolverType)
+    ENDSUBROUTINE solve_LinearSolverType_Direct
+!
+!-------------------------------------------------------------------------------
+!> @brief Solves the Linear System
+!> @param solver The linear solver to act on
+!>
+!> This routine solves the linear system iteratively
+!>
+    SUBROUTINE solve_LinearSolverType_Iterative(solver)
+      CHARACTER(LEN=*),PARAMETER :: myName='solve_LinearSolverType_Iterative'
+      CLASS(LinearSolverType_Iterative),INTENT(INOUT) :: solver
+      LOGICAL(SBK) :: localalloc
+#ifdef HAVE_PETSC
+      PetscErrorCode  :: ierr
+#endif
+
+      !Error checking of subroutine input
+      localalloc=.FALSE.
+      IF(.NOT.ASSOCIATED(eLinearSolverType)) THEN
+        localalloc=.TRUE.
+        ALLOCATE(eLinearSolverType)
+      ENDIF
+      CALL solve_checkInput(solver)
+      IF(solver%info == 0) THEN
+        IF(.NOT. solver%hasX0) THEN
+          SELECTTYPE(X => solver%X); TYPE IS(RealVectorType)
+            CALL X%set(1.0_SRK)
+          ENDSELECT
+          solver%hasX0=.TRUE.
+          CALL eLinearSolverType%raiseWarning(modName//'::'// &
+            myName//'- Initial X0 is set to 1.')
+        ENDIF
+        CALL solver%SolveTime%tic()
+        solver%info=-1
+        SELECTCASE(solver%solverMethod)
+          CASE(1) !BiCGSTAB
+            !need two type structures to deal with DenseRectMatrixType
+            SELECTTYPE(A=>solver%A)
+              TYPE IS(DenseSquareMatrixType)
+                IF(.NOT. solver%isDecomposed) &
+                  CALL DecomposeBiCGSTAB_DenseSquare(solver)
+                CALL solveBiCGSTAB(solver)
+
+              TYPE IS(SparseMatrixType)
+                CALL solveBiCGSTAB(solver)
+
+              TYPE IS(TriDiagMatrixType)
+                !If the coefficient matrix is a tridiagonal matrix, PLU method
+                !will be used instead.
+                IF(.NOT. solver%isDecomposed) CALL DecomposePLU_TriDiag(solver)
+                CALL solvePLU_TriDiag(solver)
+
+                IF(solver%info == 0) &
+                  CALL eLinearSolverType%raiseWarning(modName//'::'// &
+                    myName//'- BiCGSTAB method for tridiagonal system '// &
+                      'is not implemented, GE method is used instead.')
+
+              TYPE IS(DenseRectMatrixType)
+                !If the coefficient matrix is a rectangular matrix, CGNR method
+                !will be used instead.
+                CALL solveCGNR(solver)
+
+                IF(solver%info == 0) &
+                  CALL eLinearSolverType%raiseWarning(modName//'::'// &
+                    myName//'- BiCGSTAB method for dense rectangular system '// &
+                      'is not implemented, CGNR method is used instead.')
+
+#ifdef HAVE_PETSC                      
+              TYPE IS(PETScMatrixType)
+                ! assemble matrix if necessary
+                IF (.NOT.(A%isAssembled)) THEN
+                  CALL MatAssemblyBegin(A,ierr)
+                  CALL MatAssemblyEnd(A,ierr)
+                  A%isAssembled=.FALSE.
+                ENDIF
+                
+                ! solve
+                CALL KSPSolve(solver%ksp,solver%b,solver%x,ierr)
+#endif
+                
+            ENDSELECT
+          CASE(2) !CGNR
+            SELECTTYPE(A=>solver%A)
+              TYPE IS(TriDiagMatrixType)
+                !If the coefficient matrix is tridiagonal PLU method will be
+                !used instead.
+                IF(.NOT.solver%isDecomposed) &
+                  CALL DecomposePLU_TriDiag(solver)
+                CALL solvePLU_TriDiag(solver)
+
+                IF(solver%info == 0) &
+                  CALL eLinearSolverType%raiseWarning(modName//'::'// &
+                  myName//'- CGNR method for tridiagonal system '// &
+                    'is not implemented, PLU method is used instead.')
+              TYPE IS(SparseMatrixType)
+                CALL solveBiCGSTAB(solver)
+                IF(solver%info == 0) &
+                  CALL eLinearSolverType%raiseWarning(modName//'::'// &
+                  myName//'- CGNR method for sparse system '// &
+                    'is not implemented, BiCGSTAB method is used instead.')
+#ifdef HAVE_PETSC                    
+              TYPE IS(PETScMatrixType)
+                ! assemble matrix if necessary
+                IF (.NOT.(A%isAssembled)) THEN
+                  CALL MatAssemblyBegin(A,ierr)
+                  CALL MatAssemblyEnd(A,ierr)
+                  A%isAssembled=.FALSE.
+                ENDIF
+                
+                ! solve
+                CALL KSPSolve(solver%ksp,solver%b,solver%x,ierr)
+#endif
+              CLASS DEFAULT
+                CALL solveCGNR(solver)
+            
+            ENDSELECT
+            
+          CASE(3) !GMRES
+            SELECTTYPE(A=>solver%A)
+#ifdef HAVE_PETSC                    
+              TYPE IS(PETScMatrixType)
+                ! assemble matrix if necessary
+                IF (.NOT.(A%isAssembled)) THEN
+                  CALL MatAssemblyBegin(A,ierr)
+                  CALL MatAssemblyEnd(A,ierr)
+                  A%isAssembled=.FALSE.
+                ENDIF
+                
+                ! solve
+                CALL KSPSolve(solver%ksp,solver%b,solver%x,ierr)
+#endif  
+            ENDSELECT
+        ENDSELECT
+        CALL solver%SolveTime%toc()
+      ENDIF
+      IF(localalloc) DEALLOCATE(eLinearSolverType)
+    ENDSUBROUTINE solve_LinearSolverType_Iterative
+!
+!-------------------------------------------------------------------------------
+!> @brief Check the information before solving.
+!> @param solver The linear solver to act on
+!>
+!> The matrix and vectors are operated outside of linear solver object, so they
+!> need to checked before solving. This subroutine checks these information, and
+!> it will be used for both direct solve subroutine and iterative subroutine.
+    SUBROUTINE solve_checkInput(solver)
+      CHARACTER(LEN=*),PARAMETER :: myName='solve_checkInput'
+      CLASS(LinearSolverType_Base),INTENT(INOUT) :: solver
+
+      LOGICAL(SBK) :: localalloc
+      !Error checking of subroutine input
+      localalloc=.FALSE.
+      IF(.NOT.ASSOCIATED(eLinearSolverType)) THEN
+        localalloc=.TRUE.
+        ALLOCATE(eLinearSolverType)
+      ENDIF
+      solver%info=-1
+      IF(solver%isInit) THEN
+        IF(ALLOCATED(solver%A)) THEN
+          IF(ALLOCATED(solver%X)) THEN
+            IF(ALLOCATED(solver%b)) THEN
+              SELECTTYPE(A=>solver%A)
+                TYPE IS(DenseRectMatrixType)
+                  IF(A%n /= solver%b%n .OR. A%m /= solver%X%n &
+                    .OR. A%n < 1 .OR. A%m < 1) THEN
+                    CALL eLinearSolverType%raiseError(ModName//'::'//myName// &
+                      '  - The size of the matrix and vector do not comform!')
+                  ELSE
+                    solver%info=0
+                  ENDIF
+                CLASS DEFAULT
+                  IF(A%n /= solver%b%n .OR. A%n /= solver%X%n &
+                    .OR. A%n < 1) THEN
+                    CALL eLinearSolverType%raiseError(ModName//'::'//myName// &
+                      '  - The size of the matrix and vector do not comform!')
+                  ELSE
+                    solver%info=0
+                  ENDIF
+              ENDSELECT
+            ELSE
+              CALL eLinearSolverType%raiseError(ModName//'::'//myName// &
+                '  - The right hand side has not been set!')
+            ENDIF
+          ELSE
+            CALL eLinearSolverType%raiseError(ModName//'::'//myName// &
+              '  - The unknows X has not been associated!')
+          ENDIF
+        ELSE
+          CALL eLinearSolverType%raiseError(ModName//'::'//myName// &
+            '  - The matrix A has not been associated!')
+        ENDIF
+      ELSE
+        CALL eLinearSolverType%raiseError(ModName//'::'//myName// &
+          '  - Linear solver object has not been initialized!')
+      ENDIF
+      IF(localalloc) DEALLOCATE(eLinearSolverType)
+    ENDSUBROUTINE solve_checkInput
+!
+!-------------------------------------------------------------------------------
+!> @brief Sets the initial guess for X0 for the iterative solver
+!> @param solver The linear solver to act on
+!> @param X0 A vector which contains the initial guess
+!>
+!> This subroutine sets the initial guess for the iterative solver. The 
+!> vector X0 is passed as an argument to this routine, and the X pointer
+!> is then set to point to it. 
+!>
+    SUBROUTINE setX0_LinearSolverType_Iterative(solver,X0)
+      CLASS(LinearSolverType_Iterative),INTENT(INOUT) :: solver
+      REAL(SRK),POINTER,INTENT(IN) :: X0(:)
+
+      IF(solver%isInit) THEN
+        SELECTTYPE(X => solver%X); TYPE IS(RealVectorType)
+          X%b=X0
+        ENDSELECT
+        solver%hasX0=.TRUE.
+      ENDIF
+    ENDSUBROUTINE setX0_LinearSolverType_Iterative
+!
+!-------------------------------------------------------------------------------
+!> @brief Sets the convergence criteria for the iterative solver
+!> @param solver The linear solver to act on
+!> @param normType An integer representing the convergence check norm
+!> @param convTol A value representing the convergence behavior
+!> @param maxIters The maximum number of iterations to perform
+!>
+!> This subroutine sets the convergence criterion for the iterative solver. 
+!>
+    SUBROUTINE setConv_LinearSolverType_Iterative(solver,normType_in,convTol_in, &
+                                                  maxIters_in)
+      CHARACTER(LEN=*),PARAMETER :: myName='setConv_LinearSolverType_Iterative'
+      CLASS(LinearSolverType_Iterative),INTENT(INOUT) :: solver
+      INTEGER(SIK),INTENT(IN) :: normType_in
+      REAL(SRK),INTENT(IN) :: convTol_in
+      INTEGER(SIK),INTENT(IN) :: maxIters_in
+#ifdef HAVE_PETSC
+      PetscErrorCode  :: ierr
+      PetscInt  :: maxits
+      PetscReal :: rtol,abstol,dtol=PETSC_DEFAULT_DOUBLE_PRECISION
+#endif
+
+      INTEGER(SIK) :: normType,maxIters
+      REAL(SRK) :: convTol
+      LOGICAL(SBK) :: localalloc
+      
+#ifdef HAVE_PETSC
+      ! set variables
+      maxits=maxIters_in
+      rtol=convTol_in
+      abstol=convTol_in
+#endif
+
+      localalloc=.FALSE.
+      IF(.NOT.ASSOCIATED(eLinearSolverType)) THEN
+        localalloc=.TRUE.
+        ALLOCATE(eLinearSolverType)
+      ENDIF
+      
+      !Input check
+      normType=normType_in
+      convTol=convTol_in
+      maxIters=maxIters_in
+      IF(normType <= -2) THEN
+        CALL eLinearSolverType%raiseWarning(modName//'::'// &
+          myName//' - Incorrect input, normType should not be less '// &
+            'than -1. Default value is used!')
+        normType=2
+      ENDIF
+      IF(convTol < 0._SRK .OR. convTol >= 1._SRK) THEN
+        CALL eLinearSolverType%raiseWarning(modName//'::'// &
+          myName//' - Incorrect input, convTol should be in '// &
+            'the range of (0, 1). Default value is used!')
+        convTol=0.001_SRK
+      ENDIF
+      IF(maxIters <= 1) THEN
+        CALL eLinearSolverType%raiseWarning(modName//'::'// &
+          myName//' - Incorrect input, maxIters should not be less '// &
+            'than 1. Default value is used!')
+        maxIters=1000
+      ENDIF
+      IF(solver%isInit) THEN
+        solver%normType=normType
+        solver%convTol=convTol
+        solver%maxIters=maxIters
+#ifdef HAVE_PETSC
+        IF (solver%TPLType == PETSC) THEN
+          CALL KSPSetTolerances(solver%ksp,rtol,abstol,dtol,maxits,ierr)
+        ENDIF
+#endif
+      ENDIF
+      IF(localalloc) DEALLOCATE(eLinearSolverType)
+    ENDSUBROUTINE setConv_LinearSolverType_Iterative
+!
+!-------------------------------------------------------------------------------
+!> @brief Gets the residual for the iterative solver
+!> @param solver The linear solver to act on
+!> @param resid A vector which will contain the residual
+!>
+!> This subroutine gets the residual after completion of the iterative solver 
+!>   
+    SUBROUTINE getResidual_LinearSolverType_Iterative(solver,resid)
+      CLASS(LinearSolverType_Iterative),INTENT(INOUT) :: solver
+      TYPE(RealVectorType),INTENT(OUT) :: resid
+      !input check
+      IF(solver%isInit .AND. ALLOCATED(solver%b) .AND. ALLOCATED(solver%A) &
+        .AND. ALLOCATED(solver%X) .AND. resid%n > 0) THEN
+        !Written assuming A is not decomposed.  Which is accurate, the correct solve
+        !function will contain the decomposed A.
+        IF(resid%n == solver%b%n) THEN
+#ifdef HAVE_MKL
+          !not yet implemented
+          SELECTTYPE(b => solver%b); TYPE IS(RealVectorType)
+            resid%b=-b%b
+          ENDSELECT
+          CALL BLAS_matvec(THISMATRIX=solver%A,X=solver%X,Y=resid)
+#else
+          !perform calculations using the BLAS system (intrinsic to MPACT or TPL, defined by #HAVE_BLAS)
+          SELECTTYPE(b => solver%b); TYPE IS(RealVectorType)
+            resid%b=-b%b
+          ENDSELECT
+          CALL BLAS_matvec(THISMATRIX=solver%A,X=solver%X,Y=resid)
+#endif
+        ENDIF
+      ENDIF
+    ENDSUBROUTINE getResidual_LinearSolverType_Iterative
+!
+!-------------------------------------------------------------------------------
+!> @brief Decompose Dense  Linear System using the BiCGSTAB method
+!> @param solver The linear solver to act on
+!>
+!> This subroutine solves the Iterative Linear System using the BiCGSTAB method
+!>
+    SUBROUTINE DecomposeBiCGSTAB_DenseSquare(solver)
+      CLASS(LinearSolverType_Iterative),INTENT(INOUT) :: solver
+      TYPE(ParamType) :: pList
+
+      INTEGER(SIK) :: i
+      solver%isDecomposed=.FALSE.
+      IF(ALLOCATED(solver%M)) THEN
+        CALL solver%M%clear()
+        DEALLOCATE(solver%M)
+      ENDIF
+      ALLOCATE(DenseSquareMatrixType :: solver%M)
+      CALL pList%add('PL->n',solver%A%n)
+      CALL pList%add('PL->m',0_SNK)
+      CALL solver%M%init(pList)
+      DO i=1,solver%M%n
+        CALL solver%M%set(i,i,1.0_SRK)
+      ENDDO
+      solver%isDecomposed=.TRUE.
+    ENDSUBROUTINE DecomposeBiCGSTAB_DenseSquare
+!
+!-------------------------------------------------------------------------------
+!> @brief Solves the Iterative Linear System using the BiCGSTAB method
+!> @param solver The linear solver to act on
+!>
+!> This subroutine solves the Iterative Linear System using the BiCGSTAB method
+!>
+    SUBROUTINE solveBiCGSTAB(solver)
+      CLASS(LinearSolverType_Iterative),INTENT(INOUT) :: solver
+
+      REAL(SRK),PARAMETER :: one=1.0_SRK,zero=0.0_SRK
+      REAL(SRK):: calpha,crho,comega,crhod,cbeta,pts,ptt
+      TYPE(RealVectorType) :: vr,vr0,vs,vv,vp,vy,vz,vt
+      INTEGER(SIK) :: i,n,iterations
+
+      CALL vr%init(solver%A%n)
+      CALL vr0%init(solver%A%n)
+      CALL vs%init(solver%A%n)
+      CALL vv%init(solver%A%n)
+      CALL vp%init(solver%A%n)
+      CALL vy%init(solver%A%n)
+      CALL vz%init(solver%A%n)
+      CALL vt%init(solver%A%n)
+      
+      n=solver%A%n
+      calpha=one
+      crho=one
+      comega=one
+      CALL vp%set(zero)
+      ! temporarily USE p to store A*x to compute p
+      CALL BLAS_matvec(THISMATRIX=solver%A,X=solver%X,Y=vp)
+      ! r and r0
+      SELECTTYPE(b => solver%b); TYPE IS(RealVectorType)
+        vr0%b=b%b-vp%b
+      ENDSELECT
+      vr%b=vr0%b
+      CALL vp%set(zero)
+      CALL vv%set(zero)
+      
+      !get L_norm
+      CALL LNorm(vr0%b,solver%normType,solver%residual)
+      !Iterate on solution
+      DO iterations=1_SIK,solver%maxIters
+        crhod=crho
+        crho=BLAS_dot(vr0,vr,n)
+        cbeta=crho*calpha/(crhod*comega)
+        vp%b=vr%b+cbeta*(vp%b-comega*vv%b)
+
+        ! y_j=inv(M)*p_j, store in y
+        CALL vy%set(zero)
+        IF(ALLOCATED(solver%M)) THEN
+          SELECTTYPE(M => solver%M); TYPE IS(DenseSquareMatrixType)
+            CALL MinvMult_dense(M,vp%b,vy%b)
+          ENDSELECT
+        ELSE
+          vy%b=vp%b
+        ENDIF
+        CALL vv%set(zero)
+        CALL BLAS_matvec(THISMATRIX=solver%A,X=vy,Y=vv)
+        calpha=crho/BLAS_dot(vr0,vv,n)
+
+        vs%b=vr%b-calpha*vv%b
+        CALL vz%set(zero)
+        IF(ALLOCATED(solver%M)) THEN
+          SELECTTYPE(M => solver%M); TYPE IS(DenseSquareMatrixType)
+            CALL MinvMult_dense(M,vs%b,vz%b)
+          ENDSELECT
+        ELSE
+          vz%b=vs%b
+        ENDIF
+        CALL vt%set(zero)
+        CALL BLAS_matvec(THISMATRIX=solver%A,X=vz,Y=vt)
+        comega=BLAS_dot(vs,vt)/BLAS_dot(vt,vt)
+        SELECTTYPE(X => solver%X); TYPE IS(RealVectorType)
+          X%b=X%b+calpha*vy%b+comega*vz%b
+        ENDSELECT
+        vr%b=vs%b-comega*vt%b
+        !get L_norm
+        CALL LNorm(vr%b,solver%normType,solver%residual)
+        !check convergence
+        IF(solver%residual<=solver%convTol) EXIT
+      ENDDO
+      solver%iters=iterations
+      solver%info=0
+    ENDSUBROUTINE solveBiCGSTAB
+
+!-------------------------------------------------------------------------------
+!> @brief Factorizes a sparse solver%A with ILU method and stores this in
+!>  solver%M
+!> @param solver The linear solver object
+!>
+!> This subroutine factorizes A with ILU method and stores the result in solver%M
+!> 
+    SUBROUTINE DecomposeILU_Sparse(solver)
+      CLASS(LinearSolverType_Base),INTENT(INOUT) :: solver
+
+      INTEGER(SIK) :: i,j,ik,k,kk,ij,kj,j2
+      INTEGER(SIK) :: uptr(solver%A%n)
+      REAL(SRK) :: m_val
+
+      IF(ALLOCATED(solver%M)) THEN
+        CALL solver%M%clear()
+        DEALLOCATE(solver%M)
+      ENDIF
+      ALLOCATE(SparseMatrixType :: solver%M)
+
+      SELECTTYPE(M => solver%M); TYPE IS(SparseMatrixType)
+        SELECTTYPE(A => solver%A); TYPE IS(SparseMatrixType)
+          M=A
+        ENDSELECT
+      ENDSELECT
+
+      solver%info=-1
+      SELECTTYPE(M => solver%M); TYPE IS(SparseMatrixType)
+        ! Find the indeces of M containing the diagonal terms
+        DO i=1,M%n
+          DO j=M%ia(i),M%ia(i+1)-1
+            IF(i==M%ja(j)) THEN
+              uptr(i)=j
+              EXIT
+            ENDIF
+          ENDDO
+        ENDDO
+        !Compute the ILU of solver%M
+        DO i=2,M%n
+          DO ik=M%ia(i),uptr(i)-1
+            k=M%ja(ik)
+            kk=uptr(k)
+            IF(kk == 0 .OR.(M%a(kk) .APPROXEQ. 0._SRK)) THEN
+              CALL M%clear()
+              DEALLOCATE(solver%M)
+              RETURN
+            ENDIF
+            m_val=M%a(ik)/M%a(kk)
+            M%a(ik)=m_val
+            DO ij=ik+1,M%ia(i+1)-1
+              j=M%ja(ij)
+              kj=0_SIK
+              DO j2=M%ia(k),M%ia(k+1)-1
+                IF(j==M%ja(j2)) THEN
+                  kj=j2
+                  EXIT
+                ENDIF
+              ENDDO
+              IF(kj /= 0_SIK) M%a(ij)=M%a(ij)-m_val*M%a(kj)
+            ENDDO
+          ENDDO
+        ENDDO
+        solver%info=0
+        solver%isDecomposed=.TRUE.
+      ENDSELECT
+    ENDSUBROUTINE DecomposeILU_Sparse
+
+!-------------------------------------------------------------------------------
+!> @brief Factorizes a TriDiag solver%A with the PLU method and stores the
+!> result in solver%M.
+!> @param solver The LinearSolverType object
+!>
+!> This subroutine factorizes the TriDiagnal matrix solver%A is with PLU method 
+!> and stores the result in solver%M. If the matrix is not diagonally dominant,
+!> the solution might be not accurate; and a warnning will be given.
+!> 
+    SUBROUTINE DecomposePLU_TriDiag(solver)
+      CHARACTER(LEN=*),PARAMETER :: myName='decomposePLU_TriDiag'
+      CLASS(LinearSolverType_Base),INTENT(INOUT) :: solver
+      TYPE(ParamType) :: pList
+
+      INTEGER(SIK) :: i
+      REAL(SRK) :: t
+      LOGICAL(SBK) :: diagDom,localalloc
+
+      localalloc=.FALSE.
+      IF(.NOT.ASSOCIATED(eLinearSolverType)) THEN
+        localalloc=.TRUE.
+        ALLOCATE(eLinearSolverType)
+      ENDIF
+
+      !Check if M is allocated.
+      IF(ALLOCATED(solver%M)) THEN
+        CALL solver%M%clear()
+        DEALLOCATE(solver%M)
+      ENDIF
+      ALLOCATE(TriDiagMatrixType :: solver%M)
+
+      solver%info=-1
+      IF(solver%A%isInit) THEN
+        SELECTTYPE(A => solver%A); TYPE IS(TriDiagMatrixType)
+          !Test for diagonal dominance
+          diagDom=.TRUE.
+          IF(ABS(A%a(2,1))<ABS(A%a(3,1))) diagDom=.FALSE.
+          DO i=2,A%n-1
+            IF(ABS(A%a(2,i))<(ABS(A%a(1,i))+ABS(A%a(3,i)))) &
+              diagDom=.FALSE.; EXIT
+          ENDDO
+          IF(ABS(A%a(2,A%n))<ABS(A%a(1,A%n))) diagDom=.FALSE.
+
+          !If the first diagonal coefficient is zero, return
+          IF(A%a(2,1) .APPROXEQ. 0._SRK) THEN
+            CALL solver%M%clear()
+            DEALLOCATE(solver%M)
+            RETURN
+          ENDIF
+
+          CALL pList%add('PL->n',A%n)
+          CALL pList%add('PL->m',0_SNK)
+          CALL solver%M%init(pList)
+          SELECTTYPE(M => solver%M); TYPE IS(TriDiagMatrixType)
+            M%a(2,1)=1.0_SRK/A%a(2,1)
+            DO i=1,A%n-1
+              M%a(1,i+1)=A%a(1,i+1)*M%a(2,i)
+              M%a(3,i)=A%a(3,i)
+              t=A%a(2,i+1)-M%a(1,i+1)*M%a(3,i)
+              !If failed, return.
+              IF(t .APPROXEQ. 0._SRK) THEN
+                CALL M%clear()
+                DEALLOCATE(solver%M)
+                RETURN
+              ENDIF
+              M%a(2,i+1)=1.0_SRK/t
+            ENDDO
+            solver%info=0
+            solver%isDecomposed=.TRUE.
+          ENDSELECT
+
+          !Give the warning
+          IF(.NOT. diagDom) CALL eLinearSolverType%raiseWarning(modName// &
+            '::'//myName//'- Tri-diagonal Matrix not diagonally dominant, '// &
+              'solution might be not accurate')
+        ENDSELECT
+      ENDIF
+      IF(localalloc) DEALLOCATE(eLinearSolverType)
+    ENDSUBROUTINE DecomposePLU_TriDiag
+
+
+!-------------------------------------------------------------------------------
+!> @brief Solves a sparse system using forward and backward substitution, given M
+!> @param M The resultant ILU factorization of A, inverted.
+!> @param b the RHS vector
+!> @param x the output vector, x=inv(M)*b
+!>
+!> This subroutine applies the inverse of a matrix M to a vector b and returns x.
+!> It assumes that M is stored in the Compressed Sparse Row (CSR) format, and
+!> that M is actually stored as LU.
+!> 
+    SUBROUTINE MinvMult_Sparse(M,b,x)       
+        TYPE(SparseMatrixType),INTENT(IN) :: M
+        REAL(SRK),INTENT(IN) :: b(:)
+        REAL(SRK),INTENT(OUT) :: x(:)
+        INTEGER(SIK) :: i,j,k,d
+        INTEGER(SIK),DIMENSION(M%n) :: uptr
+        REAL(SRK),DIMENSION(M%n) :: y
+        REAL(SRK) :: sum
+        ! Solve Ly=b for y
+        DO i=1,M%n
+          sum=0.0_SRK
+          DO k=M%ia(i),M%ia(i+1)-1
+            j=M%ja(k)
+            IF(i.eq.j) THEN
+              uptr(i)=k
+              EXIT
+            ENDIF
+            sum=sum+M%a(k)*y(j)
+          ENDDO
+          y(i)=b(i)-sum
+        ENDDO
+        ! Solve Ux=y for x
+        DO i=M%n,1,-1
+          sum=0.0_SRK
+          d=uptr(i)
+          DO k=d+1,M%ia(i+1)-1
+            j=M%ja(k)
+            sum=sum+M%a(k)*x(j)
+          ENDDO
+          x(i)=(y(i)-sum)/M%a(d)
+        ENDDO
+    ENDSUBROUTINE MinvMult_Sparse
+!
+!-------------------------------------------------------------------------------
+!> @brief Wrapper to perform dense inv(M)*b=x
+!> @param Minv The preconditioner of A
+!> @param b the RHS vector
+!> @param x the output vector, x=inv(M)*b
+!>
+!> This subroutine applies the inverse of a matrix M to a vector b and returns x.
+!> Minv is stored as a dense matrix.
+!> 
+    SUBROUTINE MinvMult_Dense(Minv,b,x)
+        TYPE(DenseSquareMatrixType),INTENT(IN) :: Minv
+        REAL(SRK),INTENT(IN) :: b(:)
+        REAL(SRK),INTENT(INOUT) :: x(:)
+        x=0._SRK
+        CALL BLAS_matvec(THISMATRIX=Minv,X=b,Y=x)
+    ENDSUBROUTINE MinvMult_dense
+!
+!-------------------------------------------------------------------------------
+!> @brief Solve a tridiagonal system on a tridiag matrix using G.E.
+!> @param solver The LinearSolverType object, previously decomposed with PLU method.
+!>
+!> This routine assumes that the tridiagonal matrix has already been decomposed
+!> in to its PLU parts, with LU stored in M.
+!>
+    SUBROUTINE solvePLU_TriDiag(solver)
+      CLASS(LinearSolverType_Base),INTENT(INOUT) :: solver
+      INTEGER(SIK) :: n,i
+      REAL(SRK) :: Xprev
+
+      solver%info=-1
+      IF(solver%isDecomposed) THEN
+        SELECTTYPE(M => solver%M); TYPE IS(TriDiagMatrixType)
+          SELECTTYPE(X => solver%X); TYPE IS(RealVectorType)
+            n=M%n
+            !LUx=b,Ux=y, Ly=b
+            !find y (Ly=b), y is stored in X to save space
+            CALL X%set(1,solver%b%get(1))
+            DO i=2,n
+              CALL X%set(i,solver%b%get(i)-M%a(1,i)*X%get(i-1))
+            ENDDO
+            !find x with backward substitution (Ux=y)
+            CALL X%set(n,X%get(n)*M%a(2,n))
+            Xprev=X%get(n)
+            DO i=(n-1),1,-1
+              CALL X%set(i,(X%get(i)-M%a(3,i)*Xprev)*M%a(2,i))
+              Xprev=X%get(i)
+            ENDDO
+            solver%info=0
+          ENDSELECT
+        ENDSELECT
+      ENDIF
+    ENDSUBROUTINE solvePLU_TriDiag
+!
+!-------------------------------------------------------------------------------
+!> @brief Solve a dense square system using Gaussian Elimination method
+!> @param solver The LinearSolverType object
+!>
+!> This routine perform partial pivoting.
+!>
+    SUBROUTINE solveGE_DenseSquare(solver)
+      CLASS(LinearSolverType_Direct),INTENT(INOUT) :: solver
+      
+      REAL(SRK) :: thisa(solver%A%n,solver%A%n)
+      REAL(SRK) :: t,thisb(solver%A%n)
+      INTEGER(SIK) :: N,i,irow,icol,IPIV(solver%A%n)
+
+      SELECTTYPE(b => solver%b); TYPE IS(RealVectorType)
+        thisb=b%b
+      ENDSELECT
+      SELECTTYPE(A => solver%A); TYPE IS(DenseSquareMatrixType)
+        thisa=A%A
+      ENDSELECT
+      solver%info=-1
+      N=solver%A%n
+      
+      DO i=1,N-1
+      !For each variable find pivot row and perform forward substitution
+        !Find the pivot row
+        t=0._SRK
+        DO irow=i,N
+          IF(ABS(thisa(irow,i)) > t) THEN
+            t=ABS(thisa(irow,i))
+            IPIV(i)=irow
+          ENDIF
+        ENDDO
+        !The return information
+        IF(t == 0) RETURN
+        !if it differs from the current row, interchange the two rows.
+        IF(IPIV(i) /= i) THEN
+          CALL BLAS_swap(N,thisa(IPIV(i):N,1),N,thisa(i:N,1),N)
+          t=thisb(i);thisb(i)=thisb(IPIV(i));thisb(IPIV(i))=t
+        ENDIF
+        
+        !Perform forward substitution
+        DO irow=i+1,N
+          thisa(irow,i)=thisa(irow,i)/thisa(i,i)
+          CALL BLAS_axpy(N-i,-thisa(irow,i),thisa(i:N,i+1),N,thisa(irow:N,i+1),N)
+          thisb(irow)=thisb(irow)-thisa(irow,i)*thisb(i)
+        ENDDO
+      ENDDO
+
+      !Perform backward substitution
+      IF(thisa(N,N) .APPROXEQ. 0._SRK) RETURN
+      SELECTTYPE(X => solver%X); TYPE IS(RealVectorType)
+        CALL X%set(N,thisb(N)/thisa(N,N))
+      ENDSELECT
+      DO irow=N-1,1,-1
+        t=0._SRK
+        DO icol=irow+1,N
+          t=t+thisa(irow,icol)*solver%X%get(icol)
+        ENDDO
+         SELECTTYPE(X => solver%X); TYPE IS(RealVectorType)
+           CALL X%set(irow,(thisb(irow)-t)/thisa(irow,irow))
+         ENDSELECT
+      ENDDO
+      solver%info=0
+    ENDSUBROUTINE solveGE_DenseSquare
+!-------------------------------------------------------------------------------
+!> @brief Decompose a dense square system into a upper triangular matrix and a 
+!> lower triangular matrix.
+!> @param solver The linear solver object
+!>
+!> This routine perform partial pivoting.
+!>
+    SUBROUTINE DecomposePLU_DenseSquare(solver)
+      CLASS(LinearSolverType_Direct),INTENT(INOUT) :: solver
+      TYPE(ParamType) :: pList
+
+      REAL(SRK) :: t
+      INTEGER(SIK) :: N,i,irow
+      LOGICAL(SBK) :: localalloc
+
+      localalloc=.FALSE.
+      IF(.NOT.(ASSOCIATED(eLinearSolverType)))THEN
+        ALLOCATE(eLinearSolverType)
+        localalloc=.TRUE.
+      ENDIF
+
+      IF(ALLOCATED(solver%M)) THEN
+        CALL solver%M%clear()
+        DEALLOCATE(solver%M)
+      ENDIF
+      ALLOCATE(DenseSquareMatrixType :: solver%M)
+
+      IF(ALLOCATED(solver%IPIV)) THEN
+        CALL demallocA(solver%IPIV)
+      ENDIF
+      CALL dmallocA(solver%IPIV,solver%A%n)
+
+      CALL pList%add('PL->n',solver%A%n)
+      CALL pList%add('PL->m',0_SNK)
+      CALL solver%M%init(pList)
+      SELECTTYPE(M => solver%M); TYPE IS(DenseSquareMatrixType)
+        SELECTTYPE(A => solver%A); TYPE IS(DenseSquareMatrixType)
+          M=A
+        ENDSELECT
+      ENDSELECT
+
+      solver%IPIV=0
+      solver%info=-1
+      SELECTTYPE(M => solver%M)
+        TYPE IS(DenseSquareMatrixType)
+          N=solver%A%n
+          !For each variable find pivot row and perform forward substitution
+          DO i=1,N-1
+            !Find the pivot row
+            t=0._SRK
+            DO irow=i,N
+              IF(ABS(M%A(irow,i)) > t) THEN
+                t=ABS(M%A(irow,i))
+                solver%IPIV(i)=irow
+              ENDIF
+            ENDDO
+
+            IF(t .APPROXEQ. 0._SRK) RETURN
+            !if it differs from the current row, interchange the two rows.
+            IF(solver%IPIV(i) /= i) THEN
+              CALL BLAS_swap(N,M%A(solver%IPIV(i):N,1),N,M%A(i:N,1),N)
+            ENDIF
+
+            !Perform forward substitution
+            DO irow=i+1,N
+              M%A(irow,i)=M%A(irow,i)/M%A(i,i)
+              CALL BLAS_axpy(N-i,-M%A(irow,i),M%A(i:N,i+1),N,M%A(irow:N,i+1),N)
+            ENDDO
+          ENDDO
+          IF(M%A(N,N) .APPROXEQ. 0._SRK) RETURN
+          solver%info=0
+          solver%isDecomposed=.TRUE.
+      ENDSELECT
+      IF(localalloc) DEALLOCATE(eLinearSolverType)
+    ENDSUBROUTINE DecomposePLU_DenseSquare
+!-------------------------------------------------------------------------------
+!> @brief Solve dense square linear system by PLU method with decomposed matrix.
+!> @param solver The linear solver object
+!>
+!> This routine works only when the matrix has been decomposed. If not, the
+!> original value will not be changed, and solver%info returns -1.
+!>
+    SUBROUTINE SolvePLU_DenseSquare(solver)
+      CLASS(LinearSolverType_Direct),INTENT(INOUT) :: solver
+      
+      REAL(SRK) :: t,thisb(solver%A%n),thisx(solver%A%n)
+      INTEGER(SIK) :: N,irow,icol
+      LOGICAL(SBK) :: localalloc
+      
+      localalloc=.FALSE.
+      IF(.NOT.(ASSOCIATED(eLinearSolverType)))THEN
+        ALLOCATE(eLinearSolverType)
+        localalloc=.TRUE.
+      ENDIF
+      
+      solver%info=-1
+      IF(solver%isDecomposed) THEN
+        SELECTTYPE(b => solver%b); TYPE IS(RealVectorType)
+          thisb=b%b
+        ENDSELECT
+        N=solver%A%n
+        !Permutate right hand side
+        DO irow=1,N
+          IF(solver%IPIV(irow) /= 0) THEN
+            t=thisb(irow)
+            thisb(irow)=thisb(solver%IPIV(irow))
+            thisb(solver%IPIV(irow))=t
+          ENDIF
+        ENDDO
+        SELECTTYPE(M => solver%M)
+          TYPE IS(DenseSquareMatrixType)
+          !Forward subsitution
+          thisx(1)=thisb(1)
+          DO irow=2,N
+            t=0._SRK
+            DO icol=1,irow-1
+              t=t+thisx(icol)*M%A(irow,icol)
+            ENDDO
+            thisx(irow)=thisb(irow)-t
+          ENDDO
+          !Backward subsitution
+          thisb(N)=thisx(N)/M%A(N,N)
+          DO irow=N-1,1,-1
+            t=0._SRK
+            DO icol=irow+1,N
+              t=t+thisb(icol)*M%A(irow,icol)
+            ENDDO
+            thisb(irow)=(thisx(irow)-t)/M%A(irow,irow)
+          ENDDO
+        ENDSELECT
+        SELECTTYPE(X => solver%X); TYPE IS(RealVectorType)
+          X%b=thisb
+        ENDSELECT
+        solver%info=0
+      ENDIF
+      IF(localalloc) DEALLOCATE(eLinearSolverType)
+    ENDSUBROUTINE SolvePLU_DenseSquare
+!
+!-------------------------------------------------------------------------------
+!> @brief Solve the sparse linear system
+!> @param solver The linear solver object
+!>
+!> This routine solves the sparse linear system by two method. If the MKL library
+!> could be found, the PLU method will be called. If it is not found, hard coded
+!> CGNR method will be used instead.
+!>
+    SUBROUTINE solvePLU_Sparse(solver)
+      CLASS(LinearSolverType_Base),INTENT(INOUT) :: solver
+#ifdef HAVE_MKL
+      !Not sure if this will actually work at link time, if it doesn't then
+      !"REAL(KIND(0.0d0)),EXTERNAL :: " should work. But then the pure
+      !attribute will need to be removed from all the routines.
+      INTERFACE
+        PURE SUBROUTINE dss_create(handle,opt)
+!          CLASS(MKL_DSS_HANDLE),INTENT(OUT) :: handle
+          INTEGER,OPTIONAL,INTENT(IN) :: handle
+          INTEGER,OPTIONAL,INTENT(IN) :: opt
+        ENDSUBROUTINE dss_create
+        
+        PURE SUBROUTINE dss_define_structure(handle,opt,rowIndex,nRows,nCols, &
+          columns,nNonZeros)
+!          CLASS(MKL_DSS_HANDLE),INTENT(OUT) :: handle
+          INTEGER,OPTIONAL,INTENT(IN) :: handle
+          INTEGER,OPTIONAL,INTENT(IN) :: opt
+          INTEGER,INTENT(IN) :: rowIndex
+          INTEGER,INTENT(IN) :: nRows
+          INTEGER,INTENT(IN) :: nCols
+          INTEGER,INTENT(IN) :: columns(*)
+          INTEGER,INTENT(IN) :: nNonZeros
+          ENDSUBROUTINE dss_define_structure
+          
+        PURE SUBROUTINE dss_reorder(handle,opt,perm)
+!          CLASS(MKL_DSS_HANDLE),INTENT(OUT) :: handle
+          INTEGER,OPTIONAL,INTENT(IN) :: handle
+          INTEGER,OPTIONAL,INTENT(IN) :: opt
+          INTEGER,INTENT(IN) :: perm(*)
+        ENDSUBROUTINE dss_reorder
+        
+        PURE SUBROUTINE dss_factor_real(handle,opt,rValues)
+!          CLASS(MKL_DSS_HANDLE),INTENT(OUT) :: handle
+          INTEGER,OPTIONAL,INTENT(IN) :: handle
+          INTEGER,OPTIONAL,INTENT(IN) :: opt
+          REAL(KIND(0.0D0)),INTENT(IN) :: rValues(*)
+        ENDSUBROUTINE dss_factor_real
+        
+        PURE SUBROUTINE dss_solve_real(handle,opt,rRhsValues,nRhs,rSolValues)
+!          CLASS(MKL_DSS_HANDLE),INTENT(OUT) :: handle
+          INTEGER,OPTIONAL,INTENT(IN) :: handle
+          INTEGER,OPTIONAL,INTENT(IN) :: opt
+          INTEGER,INTENT(IN) :: nRhs
+          REAL(KIND(0.0D0)),INTENT(IN) :: rRhsValues(1,*)
+          REAL(KIND(0.0D0)),INTENT(IN) :: rSolValues(1,*)
+        ENDSUBROUTINE dss_solve_real
+        
+        PURE SUBROUTINE dss_delete(handle,opt)
+!          CLASS(MKL_DSS_HANDLE),INTENT(OUT) :: handle
+          INTEGER,OPTIONAL,INTENT(IN) :: handle
+          INTEGER,OPTIONAL,INTENT(IN) :: opt
+        ENDSUBROUTINE dss_delete
+      ENDINTERFACE
+#else
+#endif
+    ENDSUBROUTINE solvePLU_Sparse
+!-------------------------------------------------------------------------------
+!> @brief Solve the rectangular linear system by CGNR method
+!> @param solver The linear solver object
+!>
+!> This routine solves the rectangular linear system by CGNR method. It only
+!> works when the number of equations is larger than the number of the unknowns.
+!> IF not solver%info will return -1.
+!>
+    SUBROUTINE solveCGNR(solver)
+      CLASS(LinearSolverType_Base),INTENT(INOUT) :: solver
+
+      INTEGER(SIK) :: M,N,i,maxIters
+      REAL(SRK) :: alpha,beta,error,z0_dot,z1_dot,convTol
+      TYPE(RealVectorType) :: z,w,r,p,b
+      
+      N=solver%A%n
+      M=N
+      SELECTTYPE(A => solver%A); TYPE IS(DenseRectMatrixType)
+        M=A%m
+      ENDSELECT
+      solver%info=-1
+      convTol=1e-9
+      maxIters=M
+      SELECTTYPE(solver); TYPE IS(LinearSolverType_Iterative)
+        maxIters=MIN(M,solver%maxIters)
+        convTol=solver%convTol
+      ENDSELECT
+      IF(N >= M) THEN
+        CALL r%init(N)
+        CALL w%init(N)
+        CALL b%init(N)
+        CALL z%init(M)
+        CALL p%init(M)
+        CALL r%set(0._SRK)
+        CALL z%set(0._SRK)
+        
+        SELECTTYPE(vecb => solver%b); TYPE IS(RealVectorType)
+            b%b=vecb%b
+        ENDSELECT
+        
+        CALL BLAS_matvec(THISMATRIX=solver%A,X=solver%X,Y=r)
+        r%b=b%b-r%b
+        
+        CALL BLAS_matvec(THISMATRIX=solver%A,trans='t',X=r,Y=z)
+        p%b=z%b
+        z0_dot=BLAS_dot(z,z)
+        DO i=1,maxIters
+          CALL w%set(0._SRK)
+          CALL BLAS_matvec(THISMATRIX=solver%A,X=p,Y=w)
+          alpha=z0_dot/BLAS_dot(w,w)
+          SELECTTYPE(X => solver%X); TYPE IS(RealVectorType)
+            X%b=X%b+alpha*p%b
+          ENDSELECT
+          r%b=r%b-alpha*w%b
+          error=BLAS_dot(r,r)
+          IF(error < convTol) EXIT
+          CALL z%set(0._SRK)
+          CALL BLAS_matvec(THISMATRIX=solver%A,TRANS='t',X=r,Y=z)
+          z1_dot=BLAS_dot(z,z)
+          beta=z1_dot/z0_dot
+          p%b=z%b+beta*p%b
+          z0_dot=z1_dot
+        ENDDO
+        solver%info=0
+        SELECTTYPE(solver); TYPE IS(LinearSolverType_Iterative)
+          solver%iters=i
+          solver%residual=error
+        ENDSELECT
+        CALL r%clear()
+        CALL w%clear()
+        CALL b%clear()
+        CALL z%clear()
+        CALL p%clear()
+      ENDIF
+    ENDSUBROUTINE
+!
+!-------------------------------------------------------------------------------
+!> @brief Find the L-norm of a given vector.
+!> @param x The vector, a 1-D SRK array
+!> @param L The type of norm to calculate (L-norm)
+!>
+!> This routine finds the L-norm of the inputted vector, it is a wrapper for the
+!> BLAS routines.  The only thing here not in BLAS are the L- and infinite-norms.
+!>
+    PURE SUBROUTINE LNorm(x,L,norm)
+      REAL(SRK),DIMENSION(:),INTENT(IN) :: x
+      INTEGER(SIK),INTENT(IN) :: L
+      REAL(SRK),INTENT(OUT) :: norm
+      INTEGER(SIK) :: i
+      SELECT CASE(L)
+        CASE(-1)
+          !signifier for infinite norm
+          i=BLAS_iamax(x)
+          norm=ABS(x(i))
+        CASE(1)
+          norm=BLAS_asum(x)
+        CASE(2)
+          !2-norm
+          norm=BLAS_nrm2(x)
+        CASE (: -2)
+          !not possible.
+          norm=0.0_SRK
+        CASE DEFAULT
+          !L-norm
+          norm=0.0_SRK
+          DO i=1,SIZE(x)
+            norm=norm+ABS(x(i))**L
+          ENDDO
+          norm=norm**(1._SRK/L)
+      ENDSELECT
+    ENDSUBROUTINE LNorm
+
+ENDMODULE LinearSolverTypes