!++++++++++++++++++++++++++++++++++++++++++++++++++++++++++++++++++++++++++++++!
!                          Futility Development Group                          !
!                             All rights reserved.                             !
!                                                                              !
! Futility is a jointly-maintained, open-source project between the University !
! of Michigan and Oak Ridge National Laboratory.  The copyright and license    !
! can be found in LICENSE.txt in the head directory of this repository.        !
!++++++++++++++++++++++++++++++++++++++++++++++++++++++++++++++++++++++++++++++!
!> @brief Module defines objects for representing an XDMF file as a hierarchical
!> mesh
!>
!> This module reads an XDMF file and stores the information in a hierarchical
!> mesh type. It can also write the hierarchical mesh to XDMF.
!++++++++++++++++++++++++++++++++++++++++++++++++++++++++++++++++++++++++++++++!
MODULE XDMFMesh
#include "Futility_DBC.h"
USE ExceptionHandler
USE Futility_DBC
USE ISO_FORTRAN_ENV
USE IntrType
USE Strings
USE FileType_XML
USE FileType_HDF5
USE ParameterLists
USE Geom
USE Sorting

IMPLICIT NONE
PRIVATE

#ifdef FUTILITY_HAVE_HDF5
! Public members
PUBLIC :: XDMFMeshType
PUBLIC :: XDMFMeshPtrArry
PUBLIC :: XDMFTopologyList
PUBLIC :: ImportXDMFMesh
PUBLIC :: ExportXDMFMesh
PUBLIC :: ASSIGNMENT(=)

!> The module name
CHARACTER(LEN=*),PARAMETER :: modName='XDMFMesh'

!> Exception handler for the module
TYPE(ExceptionHandlerType),SAVE :: eXDMF

!> Parameter list that holds XDMF topology names, ids, etc.
TYPE(ParamType),SAVE :: XDMFTopologyList

!> Type to hold an edge
TYPE :: XDMFEdge
  !> Is the edge linear or quadratic
  LOGICAL(SBK) :: isLinear=.TRUE.
  !> The cells which share the edge
  INTEGER(SLK) :: cells(2) = -1
  !> The vertices which make up the edge
  INTEGER(SLK) :: vertices(3) = -1
  !> The quadratic edge
  !> Note, if the coefficient a > 0, the edge is convex.
  !> a < 0 is convex. a = 0, is a straight line
  TYPE(QuadraticType) :: quad
  !> The linear edge
  TYPE(LineType) :: line
ENDTYPE XDMFEdge

TYPE :: XDMFEdgePtrArry
  TYPE(XDMFEdge), POINTER :: edge => NULL()
ENDTYPE

!> Type to hold the vertices that make up a mesh cell
TYPE :: XDMFCell
  !> The cell type id followed by the vertex ids
  !> XDMF ID, v1, v2, ..., v_n
  INTEGER(SLK), ALLOCATABLE :: vertex_list(:)
  !> Edges
  INTEGER(SLK), ALLOCATABLE :: edge_list(:)
  !> Pointer to edges for use with findIreg, since INTENT must be IN, so the
  !edges cannot be accessed on the mesh.
  TYPE(XDMFEdgePtrArry), ALLOCATABLE :: edge_ptrs(:)
ENDTYPE XDMFCell

!> Type to hold a list of cell IDs that make up a named set.
TYPE :: XDMFCellSet
  !> The name of the set
  TYPE(StringType) :: name
  !> The cell IDs
  INTEGER(SLK), ALLOCATABLE :: cell_list(:)
ENDTYPE XDMFCellSet

!> Type to hold the XDMF mesh data
TYPE :: XDMFMeshType
  !> The name of the mesh
  TYPE(StringType) :: name
  !> If the mesh cells are all the same topology
  LOGICAL(SBK) :: singleTopology=.FALSE.
  !> The bounding box for the mesh
  !> xmin, xmax, ymin, ymax
  REAL(SDK) :: boundingBox(4) = 0.0_SDK
  !> The vertices that compose the mesh
  !> Looks like:
  !> x1, x2, x3, ..., xn
  !> y1, y2, y3, ..., yn
  !> z1, z2, z3, ..., zn
  !> where (x1, x2, x3) = vertices(:, 1)
  !> Therefore vertices will be of shape (3, N)
  REAL(SDK), ALLOCATABLE :: vertices(:, :)
  !> Mesh cell edges
  !> Cannot be allocatable and target, so it's a pointer
  TYPE(XDMFEdge), POINTER :: edges(:) => NULL()
  !> The mesh cells
  TYPE(XDMFCell), ALLOCATABLE :: cells(:)
  !> Material for each mesh cell
  INTEGER(SNK), ALLOCATABLE :: material_ids(:)
  !> Named sets within the mesh
  TYPE(XDMFCellSet), ALLOCATABLE :: cell_sets(:)
  !> Parent mesh
  TYPE(XDMFMeshType), POINTER :: parent => NULL()
  !> Child meshes
  TYPE(XDMFMeshType), POINTER :: children(:) => NULL()
  !> Map of the children within the parent
  !> Indexing looks like this:
  !> y
  !> | (1,3)  (2,3)
  !> | (1,2)  (2,2)
  !> | (1,1)  (2,1)
  !> +------> x
  INTEGER(SNK),ALLOCATABLE :: map(:,:)
  CONTAINS
    !> @copybrief XDMFMeshType::clear_XDMFMeshType
    !> @copydoc XDMFMeshType::clear_XDMFMeshType
    PROCEDURE,PASS :: clear => clear_XDMFMeshType
    !> @copybrief XDMFMeshType::nonRecusriveClear_XDMFMeshType
    !> @copydoc XDMFMeshType::nonRecursiveClear_XDMFMeshType
    PROCEDURE,PASS :: nonRecursiveClear => nonRecursiveClear_XDMFMeshType
    !> @copybrief XDMFMeshType::distanceToLeaf_XDMFMeshType
    !> @copydoc XDMFMeshType::distanceToLeaf_XDMFMeshType
    PROCEDURE,PASS :: distanceToLeaf => distanceToLeaf_XDMFMeshType
    !> @copybrief XDMFMeshType::recomputeBoundingBox_XDMFMeshType
    !> @copydoc XDMFMeshType::recomputeBoundingBox_XDMFMeshType
    PROCEDURE,PASS :: recomputeBoundingBox => recomputeBoundingBox_XDMFMeshType
    !> @copybrief XDMFMeshType::setupRectangularMap_XDMFMeshType
    !> @copydoc XDMFMeshType::setupRectangularMap_XDMFMeshType
    PROCEDURE,PASS :: setupRectangularMap => setupRectangularMap_XDMFMeshType
    !> @copybrief XDMFMeshType::setupEdges_XDMFMeshType
    !> @copydoc XDMFMeshType::setupEdges_XDMFMeshType
    PROCEDURE,PASS :: setupEdges => setupEdges_XDMFMeshType
    !> @copybrief XDMFMeshType::clearEdges_XDMFMeshType
    !> @copydoc XDMFMeshType::clearEdges_XDMFMeshType
    PROCEDURE,PASS :: clearEdges => clearEdges_XDMFMeshType
    !> @copybrief XDMFMeshType::getNLeaves_XDMFMeshType
    !> @copydoc XDMFMeshType::getNLeaves_XDMFMeshType
    PROCEDURE,PASS :: getNLeaves => getNLeaves_XDMFMeshType
    !> @copybrief XDMFMeshType::getLeaves_XDMFMeshType
    !> @copydoc XDMFMeshType::getLeaves_XDMFMeshType
    PROCEDURE,PASS :: getLeaves => getLeaves_XDMFMeshType
    !> @copybrief XDMFMeshType::getNNodesAtDepth_XDMFMeshType
    !> @copydoc XDMFMeshType::getNNodesAtDepth_XDMFMeshType
    PROCEDURE,PASS :: getNNodesAtDepth => getNNodesAtDepth_XDMFMeshType
    !> @copybrief XDMFMeshType::getNodesAtDepth_XDMFMeshType
    !> @copydoc XDMFMeshType::getNodesAtDepth_XDMFMeshType
    PROCEDURE,PASS :: getNodesAtDepth => getNodesAtDepth_XDMFMeshType
    !> @copybrief XDMFMeshType::getCellArea_XDMFMeshType
    !> @copydoc XDMFMeshType::getCellArea_XDMFMeshType
    PROCEDURE,PASS :: getCellArea => getCellArea_XDMFMeshType
    !> @copybrief XDMFMeshType::pointInsideCell_XDMFMeshType
    !> @copydoc XDMFMeshType::pointInsideCell_XDMFMeshType
    PROCEDURE,PASS :: pointInsideCell => pointInsideCell_XDMFMeshType
ENDTYPE XDMFMeshType

!> To allow an array of pointers to XDMF meshes
TYPE :: XDMFMeshPtrArry
  TYPE(XDMFMeshType), POINTER :: mesh => NULL()
ENDTYPE XDMFMeshPtrArry

!> @brief Interface for assignment operator (=)
INTERFACE ASSIGNMENT(=)
  !> @copybrief FileType_XDMF::assign_XDMFMeshType
  !> @copydoc FileType_XDMF::assign_XDMFMeshType
  MODULE PROCEDURE assign_XDMFMeshType
ENDINTERFACE
!
!===============================================================================
CONTAINS
!
!-------------------------------------------------------------------------------
!> @brief Initializes the XDMFTopologyList
!>
SUBROUTINE init_XDMFTopologyList()
  ! Setup param list for cell type conversions
  ! id is XDMF topology id,
  ! n is number of vertices,
  ! multiple valid names exist for the same topology, ex: Tri_6 == Triangle_6
  CALL XDMFTopologyList%add('Topology->Triangle->id'            , 4_SNK)
  CALL XDMFTopologyList%add('Topology->Triangle->n'             , 3_SNK)
  CALL XDMFTopologyList%add('Topology->Triangle_6->id'          ,36_SNK)
  CALL XDMFTopologyList%add('Topology->Triangle_6->n'           , 6_SNK)
  CALL XDMFTopologyList%add('Topology->Tri_6->id'               ,36_SNK)
  CALL XDMFTopologyList%add('Topology->Tri_6->n'                , 6_SNK)
  CALL XDMFTopologyList%add('Topology->Quadrilateral->id'       , 5_SNK)
  CALL XDMFTopologyList%add('Topology->Quadrilateral->n'        , 4_SNK)
  CALL XDMFTopologyList%add('Topology->Quadrilateral_8->id'     ,37_SNK)
  CALL XDMFTopologyList%add('Topology->Quadrilateral_8->n'      , 8_SNK)
  CALL XDMFTopologyList%add('Topology->Quad_8->id'              ,37_SNK)
  CALL XDMFTopologyList%add('Topology->Quad_8->n'               , 8_SNK)
  CALL XDMFTopologyList%add('XDMFID->4' ,'Triangle'       )
  CALL XDMFTopologyList%add('XDMFID->36','Triangle_6'     )
  CALL XDMFTopologyList%add('XDMFID->5' ,'Quadrilateral'  )
  CALL XDMFTopologyList%add('XDMFID->37','Quadrilateral_8')
ENDSUBROUTINE init_XDMFTopologyList
!
!-------------------------------------------------------------------------------
!> @brief Returns the hdf5 group where heavy data is stored
!> @param xmle XML element storing the file path and group to the heavy data
!> @returns group The hdf5 group where the heavy data is stored
!>
FUNCTION getH5GroupFromXMLContent(xmle) RESULT(group)
  TYPE(XMLElementType),INTENT(IN) :: xmle
  TYPE(StringType) :: content, group
  TYPE(StringType), ALLOCATABLE :: segments(:)
  ! Content of xmle should be the h5 filename with the
  ! path to the data
  content=xmle%getContent()
  ! Split file from group data
  segments=content%split(':')
  ! Just grab the group data
  group=segments(2)%substr(2,LEN(segments(2)))
  ! Replace newline char
  group = group%replace(NEW_LINE("A"),"")
ENDFUNCTION getH5GroupFromXMLContent
!
!-------------------------------------------------------------------------------
!> @brief Create the XDMF mesh object
!> @param mesh the parent mesh
!> @param xmle the child XML element
!> @param h5 the HDF5 fil containing mesh data
!>
RECURSIVE SUBROUTINE create_XDMFMesh_from_file(mesh, xmle, h5)
  CHARACTER(LEN=*),PARAMETER :: myName='create_XDMFMesh_from_file'
  TYPE(XDMFMeshType),TARGET, INTENT(INOUT)  :: mesh
  TYPE(XMLElementType), INTENT(INOUT) :: xmle
  TYPE(HDF5FileType), INTENT(INOUT) :: h5
  TYPE(XMLElementType), POINTER :: xmle_children(:)
  TYPE(StringType) :: strIn, strOut
  INTEGER(SIK) :: i, nGrid, iMesh

  ! If this xml element has children
  IF(xmle%hasChildren()) THEN
    ! Determine the number or XML children that are grids
    CALL xmle%getChildren(xmle_children)
    nGrid = 0
    DO i=1,SIZE(xmle_children)
      IF(xmle_children(i)%name%upper() == 'GRID') nGrid = nGrid + 1
    ENDDO

    ! If some children are grids, it is not a leaf
    IF(nGrid > 0) THEN
      ! Allocate children for current mesh and create entities
      ALLOCATE(mesh%children(nGrid))
      iMesh=1
      ! Recursively create children of each grid
      DO i=1,SIZE(xmle_children)
        IF(xmle_children(i)%name%upper() == 'GRID') THEN
          strIn='Name'
          CALL xmle_children(i)%getAttributeValue(strIn,strOut)
          mesh%children(iMesh)%name = strOut
          mesh%children(iMesh)%parent => mesh
          CALL create_XDMFMesh_from_file(mesh%children(iMesh), xmle_children(i), h5)
          iMesh = iMesh + 1
        ENDIF
      ENDDO
    ! If this mesh does not have grid children it is a leaf on the tree.
    ! Add vertices, cells, etc.
    ELSE
      CALL setup_leaf_XDMFMesh_from_file(mesh, xmle, h5)
    ENDIF
  ELSE
    CALL eXDMF%raiseError(modName//'::'//myName// &
      ' - Expected the XML element '//mesh%name//' to have children.')
  ENDIF
ENDSUBROUTINE create_XDMFMesh_from_file
!
!-------------------------------------------------------------------------------
!> @brief Setup the leaf mesh objects which contain vertices, cells, etc.
!> @param mesh the parent mesh
!> @param xmle the child XML element
!> @param h5 the HDF5 file containing mesh data
!>
SUBROUTINE setup_leaf_XDMFMesh_from_file(mesh, xmle, h5)
  CHARACTER(LEN=*),PARAMETER :: myName='setup_leaf_XDMFMesh_from_file'
  TYPE(XDMFMeshType),INTENT(INOUT),TARGET  :: mesh
  TYPE(XMLElementType), INTENT(INOUT) :: xmle
  TYPE(HDF5FileType), INTENT(INOUT) :: h5
  TYPE(XMLElementType), POINTER :: xmle_children(:), ele_children(:)
  TYPE(StringType) :: elname, strIn, strOut, group, dtype, toponame, &
    xdmf_id_str
  TYPE(StringType),ALLOCATABLE :: strArray(:)
  INTEGER(SLK) :: nverts, ncells,ivert,i,j
  INTEGER(SNK) :: ncell_sets, xdmf_id, verts_per_cell
  INTEGER(SNK),ALLOCATABLE :: dshape(:)
  REAL(SSK),ALLOCATABLE :: vals4_2d(:,:)
  REAl(SDK),ALLOCATABLE :: vals8_2d(:,:)
  INTEGER(SNK),ALLOCATABLE :: ivals4_1d(:),ivals4_2d(:,:)
  INTEGER(SLK),ALLOCATABLE :: ivals8_1d(:),ivals8_2d(:,:)
  TYPE(XDMFCellSet), ALLOCATABLE :: cell_sets_temp(:)

  IF(.NOT.xmle%hasChildren())  CALL eXDMF%raiseError(modName//'::'//myName// &
    ' - XML element for '//CHAR(mesh%name)//' should have children.')
  CALL xmle%getChildren(xmle_children)
  ! Each XML element has a type of information.
  ! Handle each with a CASE
  DO i=1,SIZE(xmle_children)
    elname=xmle_children(i)%name%upper()
    SELECTCASE(ADJUSTL(elname))
    CASE("GEOMETRY")
      ! GeometryType
      strIn='GeometryType'
      CALL xmle_children(i)%getAttributeValue(strIn,strOut)
      IF(strOut /= 'XYZ') THEN
        CALL eXDMF%raiseError(modName//'::'//myName// &
          ' - GeometryType only supports XYZ right now.')
      ENDIF
      ! Format
      CALL xmle_children(i)%getChildren(ele_children)
      IF(SIZE(ele_children) /= 1) CALL eXDMF%raiseError(modName//'::'//myName//&
        ' - Expected Geometry to have only one child.')
      strIn='Format'
      CALL ele_children(1)%getAttributeValue(strIn,strOut)
      IF(strOut /= 'HDF') THEN
        CALL eXDMF%raiseError(modName//'::'//myName// &
          ' - only supports HDF5 geometry data right now.')
      ENDIF
      ! Vertex Data
      strIn='Dimensions'
      CALL ele_children(1)%getAttributeValue(strIn,strOut)
      strArray=strOut%split()
      IF(strArray(2) /= '3') CALL eXDMF%raiseError(modName//'::'//myName//&
        ' - Expected vertex data to be 3 dimensional.')
      nverts=strArray(1)%stoi()
      group=getH5GroupFromXMLContent(ele_children(1))
      ! Make sure the h5 path exists
      IF(.NOT.h5%pathExists(CHAR(group)))THEN
        CALL eXDMF%raiseError(modName//'::'//myName//&
          ' - HDF5 group containing vertex data does not exist in h5 file.')
      ENDIF
      group = group%replace("/", "->")
      ! Data shape
      dshape=h5%getDataShape(CHAR(group))
      IF(.NOT.(dshape(1) == 3 .AND. dshape(2) == nverts))THEN
        CALL eXDMF%raiseError(modName//'::'//myName//&
          ' - HDF5 vertex data shape does not match XDMF vertex data shape.')
      ENDIF
      ! Data type
      dtype=h5%getDataType(CHAR(group))
      IF(dtype == 'SSK') THEN
        CALL h5%fread(CHAR(group),vals4_2d)
      ELSE
        CALL h5%fread(CHAR(group),vals8_2d)
      ENDIF
      ALLOCATE(mesh%vertices(3,nverts))
      IF(dtype == 'SSK') THEN
        mesh%vertices=vals4_2d
        DEALLOCATE(vals4_2d)
      ELSE
        mesh%vertices=vals8_2d
        DEALLOCATE(vals8_2d)
      ENDIF
    CASE("TOPOLOGY")
      ! TopologyType
      strIn='TopologyType'
      CALL xmle_children(i)%getAttributeValue(strIn,toponame)
      IF(toponame%upper() == 'MIXED') THEN
        ! Mixed topology
        ! Format
        CALL xmle_children(i)%getChildren(ele_children)
        IF(SIZE(ele_children) /= 1) CALL eXDMF%raiseError(modName//'::'//myName//&
          ' - Expected Topology to have only one child.')
        strIn='Format'
        CALL ele_children(1)%getAttributeValue(strIn,strOut)
        IF(strOut /= 'HDF') THEN
          CALL eXDMF%raiseWarning(modName//'::'//myName// &
            ' - only supports HDF5 topology data right now.')
        ENDIF
        ! Topology Data
        strIn='NumberOfElements'
        CALL xmle_children(i)%getAttributeValue(strIn,strOut)
        ncells=strOut%stoi()
        group=getH5GroupFromXMLContent(ele_children(1))
        ! Make sure the h5 path exists
        IF(.NOT.h5%pathExists(CHAR(group)))THEN
          CALL eXDMF%raiseError(modName//'::'//myName//&
            ' - HDF5 group containing topology data does not exist in h5 file.')
        ENDIF
        group = group%replace("/", "->")
        ! Data shape
        dshape=h5%getDataShape(CHAR(group))
        IF(SIZE(dshape) /= 1)THEN
          CALL eXDMF%raiseError(modName//'::'//myName//&
            ' - HDF5 mixed topology data shape does not match XDMF data shape.')
        ENDIF
        ! Data type
        dtype=h5%getDataType(CHAR(group))
        IF(dtype == 'SNK') THEN
          CALL h5%fread(CHAR(group),ivals4_1d)
        ELSE
          CALL h5%fread(CHAR(group),ivals8_1d)
        ENDIF
        ALLOCATE(mesh%cells(ncells))
        ivert = 1
        IF(dtype == 'SNK') THEN
          DO j=1,ncells
            xdmf_id = ivals4_1d(ivert)
            xdmf_id_str = xdmf_id
            IF(.NOT.XDMFTopologyList%has('XDMFID->'//ADJUSTL(xdmf_id_str))) THEN
              CALL eXDMF%raiseError(modName//'::'//myName//&
                ' - Topology type '//TRIM(xdmf_id_str)//' not supported')
            ELSE
              CALL XDMFTopologyList%get('XDMFID->'//ADJUSTL(xdmf_id_str), toponame)
              CALL XDMFTopologyList%get(ADJUSTL(toponame)//'->n', nverts)
            ENDIF
            ALLOCATE(mesh%cells(j)%vertex_list(nverts+1))
            mesh%cells(j)%vertex_list(1) = xdmf_id
            mesh%cells(j)%vertex_list(2:nverts+1) = ivals4_1d(ivert:ivert+nverts) + 1
            ivert = ivert + nverts
          ENDDO
          DEALLOCATE(ivals4_1d)
        ELSE
          DO j=1,ncells
            ! This number should be well below HUGE(ivals8_1d), so narrowing
            ! is not a concern
            xdmf_id = ivals8_1d(ivert)
            xdmf_id_str = xdmf_id
            IF(.NOT.XDMFTopologyList%has('XDMFID->'//ADJUSTL(xdmf_id_str))) THEN
              CALL eXDMF%raiseError(modName//'::'//myName//&
                ' - Topology type '//TRIM(xdmf_id_str)//' not supported')
            ELSE
              CALL XDMFTopologyList%get('XDMFID->'//ADJUSTL(xdmf_id_str), toponame)
              CALL XDMFTopologyList%get(ADJUSTL(toponame)//'->n', &
                verts_per_cell)
            ENDIF
            ALLOCATE(mesh%cells(j)%vertex_list(verts_per_cell+1))
            mesh%cells(j)%vertex_list(1) = xdmf_id
            mesh%cells(j)%vertex_list(2:verts_per_cell+1) = &
              ivals8_1d(ivert+1:ivert+verts_per_cell) + 1
            ivert = ivert + verts_per_cell + 1
          ENDDO
          DEALLOCATE(ivals8_1d)
        ENDIF
      ELSE
        ! Single topology
        IF(.NOT.XDMFTopologyList%has(CHAR(toponame))) CALL eXDMF%raiseError(modName// &
          '::'//myName//' - Topology type '//TRIM(strOut)//' not supported')
        ! XDMF ID
        CALL XDMFTopologyList%get(CHAR(toponame)//'->id', xdmf_id)
        ! Format
        CALL xmle_children(i)%getChildren(ele_children)
        IF(SIZE(ele_children) /= 1) CALL eXDMF%raiseError(modName//'::'//myName//&
          ' - Expected Topology to have only one child.')
        strIn='Format'
        CALL ele_children(1)%getAttributeValue(strIn,strOut)
        IF(strOut /= 'HDF') THEN
          CALL eXDMF%raiseWarning(modName//'::'//myName// &
            ' - only supports HDF5 topology data right now.')
        ENDIF
        ! Topology Data
        strIn='NumberOfElements'
        CALL xmle_children(i)%getAttributeValue(strIn,strOut)
        ncells=strOut%stoi()
        strIn='NodesPerElement'
        CALL xmle_children(i)%getAttributeValue(strIn,strOut)
        nverts=strOut%stoi()
        group=getH5GroupFromXMLContent(ele_children(1))
        ! Make sure the h5 path exists
        IF(.NOT.h5%pathExists(CHAR(group)))THEN
          CALL eXDMF%raiseError(modName//'::'//myName//&
            ' - HDF5 group containing topology data does not exist in h5 file.')
        ENDIF
        group = group%replace("/", "->")
        ! Data shape
        dshape=h5%getDataShape(CHAR(group))
        IF(.NOT.(dshape(1) == nverts .AND. dshape(2) == ncells))THEN
          CALL eXDMF%raiseError(modName//'::'//myName//&
            ' - HDF5 mixed topology data shape does not match XDMF data shape.')
        ENDIF
        ! Data type
        dtype=h5%getDataType(CHAR(group))
        IF(dtype == 'SNK') THEN
          CALL h5%fread(CHAR(group),ivals4_2d)
        ELSE
          CALL h5%fread(CHAR(group),ivals8_2d)
        ENDIF
        ALLOCATE(mesh%cells(ncells))
        IF(dtype == 'SNK') THEN
          DO j=1,ncells
            ALLOCATE(mesh%cells(j)%vertex_list(nverts + 1))
            mesh%cells(j)%vertex_list(1) = xdmf_id
            ! Account for 0 based to 1 based index switch
            mesh%cells(j)%vertex_list(2:) = ivals4_2d(:, j) + 1
          ENDDO
          DEALLOCATE(ivals4_2d)
        ELSE
          DO j=1,ncells
            ALLOCATE(mesh%cells(j)%vertex_list(nverts + 1))
            mesh%cells(j)%vertex_list(1) = xdmf_id
            ! Account for 0 based to 1 based index switch
            mesh%cells(j)%vertex_list(2:) = ivals8_2d(:, j) + 1
          ENDDO
          DEALLOCATE(ivals8_2d)
        ENDIF
        mesh%singleTopology = .TRUE.
      ENDIF
    CASE("ATTRIBUTE")
      strIn='Name'
      CALL xmle_children(i)%getAttributeValue(strIn,strOut)
      IF(strOut%upper() == 'MATERIALID') THEN
        ! Format
        CALL xmle_children(i)%getChildren(ele_children)
        IF(SIZE(ele_children) /= 1) CALL eXDMF%raiseError(modName//'::'//myName//&
          ' - Expected Attribute to have only one child.')
        strIn='Format'
        CALL ele_children(1)%getAttributeValue(strIn,strOut)
        IF(strOut /= 'HDF') THEN
          CALL eXDMF%raiseWarning(modName//'::'//myName// &
            ' - only supports HDF5 material data right now.')
        ENDIF
        ! Material Data
        strIn='Dimensions'
        CALL ele_children(1)%getAttributeValue(strIn,strOut)
        ncells=strOut%stoi()
        IF(.NOT.(ALLOCATED(mesh%cells) .AND. ncells == SIZE(mesh%cells))) THEN
          CALL eXDMF%raiseError(modName//'::'//myName//&
            ' - material data is before topology data, or is the wrong size.')
        ENDIF
        group=getH5GroupFromXMLContent(ele_children(1))
        ! Make sure the h5 path exists
        IF(.NOT.h5%pathExists(CHAR(group)))THEN
          CALL eXDMF%raiseError(modName//'::'//myName//&
            ' - HDF5 group containing material data does not exist in h5 file.')
        ENDIF
        group = group%replace("/", "->")
        ! Data shape
        dshape=h5%getDataShape(CHAR(group))
        IF(.NOT.(SIZE(dshape) == 1 .AND. dshape(1) == ncells)) THEN
          CALL eXDMF%raiseError(modName//'::'//myName//&
            ' - material data in h5 file is the wrong size or shape.')
        ENDIF
        ! Data type
        dtype=h5%getDataType(CHAR(group))
        IF(dtype == 'SNK') THEN
          CALL h5%fread(CHAR(group),ivals4_1d)
        ELSE
          CALL h5%fread(CHAR(group),ivals8_1d)
        ENDIF
        ALLOCATE(mesh%material_ids(ncells))
        IF(dtype == 'SNK') THEN
          ! Account for 0 based to 1 based index switch
          mesh%material_ids = ivals4_1d + 1
          DEALLOCATE(ivals4_1d)
        ELSE
          ! Account for 0 based to 1 based index switch
          ! material ids will not exceed MAX(INTEGER(4)),
          ! so narrowing will not occur.
          mesh%material_ids = ivals8_1d + 1
          DEALLOCATE(ivals8_1d)
        ENDIF
      ELSE
        CALL eXDMF%raiseWarning(modName//'::'//myName//' - mesh attribute '//&
          TRIM(strOut)//' not supported')
      ENDIF
    CASE("SET")
      ! SetType
      strIn='SetType'
      CALL xmle_children(i)%getAttributeValue(strIn,strOut)
      IF(strOut /= 'Cell') THEN
        CALL eXDMF%raiseWarning(modName//'::'//myName// &
          ' - only supports SetType="Cell" right now.')
      ENDIF
      ! SetName
      strIn='Name'
      CALL xmle_children(i)%getAttributeValue(strIn,elname)
      ! Format
      CALL xmle_children(i)%getChildren(ele_children)
      IF(SIZE(ele_children) /= 1) CALL eXDMF%raiseError(modName//'::'//myName//&
        ' - Expected Set to have only one child.')
      strIn='Format'
      strIn='Format'
      CALL ele_children(1)%getAttributeValue(strIn,strOut)
      IF(strOut /= 'HDF') THEN
        CALL eXDMF%raiseWarning(modName//'::'//myName// &
          ' - only supports HDF5 cell set data right now.')
      ENDIF
      ! Cell Set Data
      strIn='Dimensions'
      CALL ele_children(1)%getAttributeValue(strIn,strOut)
      ncells=strOut%stoi()
      IF(.NOT.(ALLOCATED(mesh%cells) .AND. ncells <= SIZE(mesh%cells))) THEN
        CALL eXDMF%raiseError(modName//'::'//myName//&
          ' - material data is before topology data, or is too big.')
      ENDIF
      group=getH5GroupFromXMLContent(ele_children(1))
      ! Make sure the h5 path exists
      IF(.NOT.h5%pathExists(CHAR(group)))THEN
        CALL eXDMF%raiseError(modName//'::'//myName//&
          ' - HDF5 group containing set data does not exist in h5 file.')
      ENDIF
      group = group%replace("/", "->")
      ! Data shape
      dshape=h5%getDataShape(CHAR(group))
      IF(.NOT.(SIZE(dshape) == 1 .AND. dshape(1) == ncells)) THEN
        CALL eXDMF%raiseError(modName//'::'//myName//&
          ' - set data in h5 file is the wrong size or shape.')
      ENDIF
      ! Data type
      dtype=h5%getDataType(CHAR(group))
      IF(dtype == 'SNK') THEN
        CALL h5%fread(CHAR(group),ivals4_1d)
      ELSE
        CALL h5%fread(CHAR(group),ivals8_1d)
      ENDIF
      ! Resize cell sets if needed
      ! This is expected to happen infrequently
      IF(ALLOCATED(mesh%cell_sets)) THEN
        ! Copy current sets to temp, deallocate current sets
        ncell_sets = SIZE(mesh%cell_sets)
        ALLOCATE(cell_sets_temp(ncell_sets))
        DO j=1, ncell_sets
          ALLOCATE(cell_sets_temp(j)%cell_list(SIZE(mesh%cell_sets(j)%cell_list)))
          cell_sets_temp(j)%cell_list = mesh%cell_sets(j)%cell_list
          cell_sets_temp(j)%name = mesh%cell_sets(j)%name
          DEALLOCATE(mesh%cell_sets(j)%cell_list)
        ENDDO
        DEALLOCATE(mesh%cell_sets)
        ! Reallocate cell sets to be on bigger and copy all old sets over
        ALLOCATE(mesh%cell_sets(ncell_sets+1))
        DO j=1, ncell_sets
          ALLOCATE(mesh%cell_sets(j)%cell_list(SIZE(cell_sets_temp(j)%cell_list)))
          mesh%cell_sets(j)%cell_list = cell_sets_temp(j)%cell_list
          mesh%cell_sets(j)%name = cell_sets_temp(j)%name
          DEALLOCATE(cell_sets_temp(j)%cell_list)
          CALL cell_sets_temp(j)%name%clear()
        ENDDO
        DEALLOCATE(cell_sets_temp)
      ELSE
        ncell_sets = 0
        ALLOCATE(mesh%cell_sets(1))
      ENDIF
      ! Add the one new cell set
      mesh%cell_sets(ncell_sets + 1)%name = elname
      ALLOCATE(mesh%cell_sets(ncell_sets + 1)%cell_list(ncells))
      IF(dtype == 'SNK') THEN
        ! Account for 0 based to 1 based index switch
        mesh%cell_sets(ncell_sets + 1)%cell_list = ivals4_1d + 1
        DEALLOCATE(ivals4_1d)
      ELSE
        mesh%cell_sets(ncell_sets + 1)%cell_list = ivals8_1d + 1
        DEALLOCATE(ivals8_1d)
      ENDIF

    CASE DEFAULT
      CALL eXDMF%raiseWarning(modName//'::'//myName// &
        ' - Unsupported data in XDMF file '//CHAR(elname))
    ENDSELECT
  ENDDO
ENDSUBROUTINE setup_leaf_XDMFMesh_from_file
!
!-------------------------------------------------------------------------------
!> @brief Imports the mesh data in the file to a mesh object.
!> @param strpath the string holding the path to the XDMF file
!> @param mesh the XDMF mesh object
!>
SUBROUTINE importXDMFMesh(strpath, mesh)
  CHARACTER(LEN=*),PARAMETER :: myName='importXDMFMesh'
  TYPE(StringType),INTENT(INOUT) :: strpath
  TYPE(XDMFMeshType),INTENT(OUT),TARGET  :: mesh
  TYPE(XMLFileType) :: xml
  TYPE(HDF5FileType) :: h5
  TYPE(XMLElementType),POINTER :: xmle, children(:)
  TYPE(StringType) :: strIn, strOut
  INTEGER(SIK) :: i, gridIdx
  CHARACTER(LEN=200) :: charpath

  ! Initialize the XDMFTopologyList if it has not been
  IF(.NOT.XDMFTopologyList%has('Topology')) CALL init_XDMFTopologyList()

  !H5
  ! NOTE: it is assumed that the h5 and xml files have the same name.
  i = LEN_TRIM(strpath)
  charpath = CHAR(strpath)
  CALL h5%init(charpath(1:i-4)//"h5",'READ')
  CALL h5%fopen()

  !XML
  CALL xml%importFromDisk(ADJUSTL(strpath))
  xmle => xml%root
  IF(.NOT.ASSOCIATED(xmle)) CALL eXDMF%raiseError(modName//'::'//myName// &
    ' - XML data import encountered an error. Pointer to root not associated.')
  IF(.NOT.xmle%name%upper() == 'XDMF') CALL eXDMF%raiseError(modName//'::'//&
    myName//' - Expected XDMF XML element to be the root element.')

  ! Version
  strIn='Version'
  CALL xmle%getAttributeValue(strIn,strOut)
  IF(strOut /= '3.0') THEN
    CALL eXDMF%raiseError(modName//'::'//myName// &
      ' - Currently only supports XDMF version 3.0')
  ENDIF

  ! Domain
  CALL xmle%getChildren(children)
  IF(.NOT.(SIZE(children) == 1 .AND. children(1)%name%upper() == 'DOMAIN'))THEN
    CALL eXDMF%raiseError(modName//'::'//myName// &
    ' - Expected XDMF XML element to have one child (Domain).')
  ENDIF

  ! Information
  ! NOTE: It is assumed that material information is before any grids
  ! and that all grids are contained in one overall grid.
  CALL children(1)%getChildren(children)
  IF (SIZE(children) == 2) THEN
    IF(.NOT.children(1)%name%upper() == 'INFORMATION')THEN
      CALL eXDMF%raiseError(modName//'::'//myName// &
        ' - Expected Domain XML element to have one Information before Grid.')
    ENDIF
    IF(.NOT.children(2)%name%upper() == 'GRID')THEN
      CALL eXDMF%raiseError(modName//'::'//myName// &
        ' - Expected Domain XML element to have Grid after Information.')
    ENDIF
    gridIdx = 2
  ELSE IF(SIZE(children) == 1) THEN
    IF(.NOT.children(1)%name%upper() == 'GRID')THEN
      CALL eXDMF%raiseError(modName//'::'//myName// &
        ' - Expected Domain XML element to have Grid child.')
    ENDIF
    gridIdx = 1
  ELSE
    CALL eXDMF%raiseError(modName//'::'//myName// &
      ' - Expecting information and grid elements only.')
  ENDIF

  ! Init root mesh
  strIn="Name"
  CALL children(gridIdx)%getAttributeValue(strIn,strOut)
  mesh%name = strOut

  ! Create grids
  CALL create_XDMFMesh_from_file(mesh, children(gridIdx), h5)

  ! Setup bounding boxes
  CALL mesh%recomputeBoundingBox()

  ! Setup map
  CALL mesh%setupRectangularMap()

  ! Setup edges
  CALL mesh%setupEdges()
ENDSUBROUTINE importXDMFMesh
!
!-------------------------------------------------------------------------------
!> @brief Clears the XDMF mesh
!> @param thismesh the XDMF mesh object
!>
RECURSIVE SUBROUTINE clear_XDMFMeshType(thismesh)
  CLASS(XDMFMeshType), INTENT(INOUT) :: thismesh
  INTEGER(SNK) :: i,j

  CALL thismesh%name%clear()
  thismesh%singleTopology = .FALSE.
  thismesh%boundingBox = 0.0_SDK
  IF(ALLOCATED(thismesh%map)) DEALLOCATE(thismesh%map)
  IF(ASSOCIATED(thismesh%parent)) thismesh%parent => NULL()
  IF(ASSOCIATED(thismesh%children)) THEN
    DO i=1,SIZE(thismesh%children)
      CALL thismesh%children(i)%clear()
    ENDDO
    thismesh%children => NULL()
  ENDIF
  IF( ALLOCATED(thismesh%vertices) ) DEALLOCATE(thismesh%vertices)
  IF( ASSOCIATED(thismesh%edges)) THEN
    DO i=1, SIZE(thismesh%edges)
      CALL thismesh%edges(i)%quad%clear()
      CALL thismesh%edges(i)%line%clear()
    ENDDO
    DEALLOCATE(thismesh%edges)
    NULLIFY(thismesh%edges)
  ENDIF
  IF( ALLOCATED(thismesh%cells) ) THEN
    DO i=1, SIZE(thismesh%cells)
      DEALLOCATE(thismesh%cells(i)%vertex_list)
      IF( ALLOCATED(thismesh%cells(i)%edge_list) ) DEALLOCATE(thismesh%cells(i)%edge_list)
      IF( ALLOCATED(thismesh%cells(i)%edge_ptrs) ) THEN
        DO j = 1, SIZE(thismesh%cells(i)%edge_ptrs)
          NULLIFY(thismesh%cells(i)%edge_ptrs(j)%edge)
        ENDDO
        DEALLOCATE(thismesh%cells(i)%edge_ptrs)
      ENDIF
    ENDDO
    DEALLOCATE(thismesh%cells)
  ENDIF
  IF( ALLOCATED(thismesh%material_ids) ) DEALLOCATE(thismesh%material_ids)
  IF( ALLOCATED(thismesh%cell_sets) ) THEN
    DO i=1, SIZE(thismesh%cell_sets)
      CALL thismesh%cell_sets(i)%name%clear()
      DEALLOCATE(thismesh%cell_sets(i)%cell_list)
    ENDDO
    DEALLOCATE(thismesh%cell_sets)
  ENDIF
ENDSUBROUTINE clear_XDMFMeshType
!
!-------------------------------------------------------------------------------
!> @brief Clears the XDMF mesh, without recursing to children
!> @param thismesh the XDMF mesh object
!>
RECURSIVE SUBROUTINE nonRecursiveClear_XDMFMeshType(thismesh)
  CLASS(XDMFMeshType), INTENT(INOUT) :: thismesh
  INTEGER(SNK) :: i,j

  CALL thismesh%name%clear()
  thismesh%singleTopology = .FALSE.
  thismesh%boundingBox = 0.0_SDK
  IF(ALLOCATED(thismesh%map)) DEALLOCATE(thismesh%map)
  IF(ASSOCIATED(thismesh%parent)) thismesh%parent => NULL()
  IF(ASSOCIATED(thismesh%children)) THEN
    thismesh%children => NULL()
  ENDIF
  IF( ALLOCATED(thismesh%vertices) ) DEALLOCATE(thismesh%vertices)
  IF( ASSOCIATED(thismesh%edges)) THEN
    DO i=1, SIZE(thismesh%edges)
      CALL thismesh%edges(i)%quad%clear()
      CALL thismesh%edges(i)%line%clear()
    ENDDO
    DEALLOCATE(thismesh%edges)
    NULLIFY(thismesh%edges)
  ENDIF
  IF( ALLOCATED(thismesh%cells) ) THEN
    DO i=1, SIZE(thismesh%cells)
      DEALLOCATE(thismesh%cells(i)%vertex_list)
      IF( ALLOCATED(thismesh%cells(i)%edge_list) ) DEALLOCATE(thismesh%cells(i)%edge_list)
      IF( ALLOCATED(thismesh%cells(i)%edge_ptrs) ) THEN
        DO j = 1, SIZE(thismesh%cells(i)%edge_ptrs)
          NULLIFY(thismesh%cells(i)%edge_ptrs(j)%edge)
        ENDDO
        DEALLOCATE(thismesh%cells(i)%edge_ptrs)
      ENDIF
    ENDDO
    DEALLOCATE(thismesh%cells)
  ENDIF
  IF( ALLOCATED(thismesh%material_ids) ) DEALLOCATE(thismesh%material_ids)
  IF( ALLOCATED(thismesh%cell_sets) ) THEN
    DO i=1, SIZE(thismesh%cell_sets)
      CALL thismesh%cell_sets(i)%name%clear()
      DEALLOCATE(thismesh%cell_sets(i)%cell_list)
    ENDDO
    DEALLOCATE(thismesh%cell_sets)
  ENDIF
ENDSUBROUTINE nonRecursiveClear_XDMFMeshType
!
!-------------------------------------------------------------------------------
!> @brief Gets the number of grid levels to a leaf node
!> @param thismesh the XDMF mesh object
!> @returns n the number of levels to a leaf node
!>
RECURSIVE FUNCTION distanceToLeaf_XDMFMeshType(thismesh) RESULT(n)
  CLASS(XDMFMeshType), INTENT(INOUT) :: thismesh
  INTEGER(SNK) :: n
  ! It is assumed that all siblings have children if any sibling has children
  ! Hence it is sufficient to assess thismesh%children(1)'s depth recursively
  ! Ex:     Possible                Not Possible
  !           L1                        L1
  !          /  \                      /  \
  !      L2_1   L2_2               L2_1   L2_2 <-- Should have children.
  !     /  \     |                /  \
  ! L3_1  L3_2  L3_3           L3_1  L3_2
  IF(ASSOCIATED(thismesh%children))THEN
    n = thismesh%children(1)%distanceToLeaf() + 1
  ELSE
    n = 0
  ENDIF
ENDFUNCTION distanceToLeaf_XDMFMeshType
!
!-------------------------------------------------------------------------------
!> @brief Recompute the bounding box for this mesh and all children.
!> @param thismesh the XDMF mesh object
!>
RECURSIVE SUBROUTINE recomputeBoundingBox_XDMFMeshType(thismesh)
  CLASS(XDMFMeshType), INTENT(INOUT) :: thismesh
  REAL(SDK) :: xmin, xmax, ymin, ymax
  INTEGER(SLK) :: i
  xmin = HUGE(xmin)
  xmax = -HUGE(xmax)
  ymin = HUGE(ymin)
  ymax = -HUGE(ymax)
  IF(ASSOCIATED(thismesh%children))THEN
    DO i = 1, SIZE(thismesh%children)
      CALL thismesh%children(i)%recomputeBoundingBox()
    ENDDO
    DO i = 1, SIZE(thismesh%children)
      IF(thismesh%children(i)%boundingBox(1) < xmin) &
        xmin = thismesh%children(i)%boundingBox(1)
      IF(thismesh%children(i)%boundingBox(2) > xmax) &
        xmax = thismesh%children(i)%boundingBox(2)
      IF(thismesh%children(i)%boundingBox(3) < ymin) &
        ymin = thismesh%children(i)%boundingBox(3)
      IF(thismesh%children(i)%boundingBox(4) > ymax) &
        ymax = thismesh%children(i)%boundingBox(4)
    ENDDO
  ELSE
    DO i = 1, SIZE(thismesh%vertices, DIM=2)
      IF(thismesh%vertices(1,i) < xmin) xmin = thismesh%vertices(1,i)
      IF(thismesh%vertices(1,i) > xmax) xmax = thismesh%vertices(1,i)
      IF(thismesh%vertices(2,i) < ymin) ymin = thismesh%vertices(2,i)
      IF(thismesh%vertices(2,i) > ymax) ymax = thismesh%vertices(2,i)
    ENDDO
  ENDIF
  thismesh%boundingBox = (/xmin, xmax, ymin, ymax/)
ENDSUBROUTINE recomputeBoundingBox_XDMFMeshType
!
!-------------------------------------------------------------------------------
!> @brief Assigns an XDMF mesh type to another
!> @param thismesh the XDMF mesh object being assigned to
!> @param thatmesh the XDMF mesh object being assigned from
!>
RECURSIVE SUBROUTINE assign_XDMFMeshType(thismesh, thatmesh)
  TYPE(XDMFMeshType), INTENT(INOUT) :: thismesh
  TYPE(XDMFMeshType), INTENT(IN) :: thatmesh
  INTEGER(SNK) :: i,j

  thismesh%name = thatmesh%name
  thismesh%singleTopology = thatmesh%singleTopology
  thismesh%boundingBox = thatmesh%boundingBox
  IF(ALLOCATED(thatmesh%map))THEN
    i = SIZE(thatmesh%map, DIM=1)
    j = SIZE(thatmesh%map, DIM=2)
    IF(ALLOCATED(thismesh%map)) DEALLOCATE(thismesh%map)
    ALLOCATE(thismesh%map(i,j))
    thismesh%map = thatmesh%map
  ENDIF
  IF(ASSOCIATED(thatmesh%parent)) thismesh%parent => thatmesh%parent
  ! NOTE: Children cannot be recursively cleared without risk of
  ! modify other mesh objects due to the pointer to other meshes.
  ! Therefore, it is assumed that one will manually clear a mesh
  ! if the children are to be deleted.
  IF(ASSOCIATED(thatmesh%children)) THEN
    ALLOCATE(thismesh%children(SIZE(thatmesh%children)))
    thismesh%children => thatmesh%children
  ENDIF
  IF( ALLOCATED(thatmesh%vertices) ) THEN
    IF(ALLOCATED(thismesh%vertices)) DEALLOCATE(thismesh%vertices)
    ALLOCATE(thismesh%vertices(3, SIZE(thatmesh%vertices, DIM=2)))
    thismesh%vertices = thatmesh%vertices
  ENDIF
  IF( ASSOCIATED(thatmesh%edges) ) THEN
    CALL thismesh%clearEdges()
    ALLOCATE(thismesh%edges(SIZE(thatmesh%edges)))
    DO i = 1,SIZE(thatmesh%edges)
      thismesh%edges(i)%isLinear = thatmesh%edges(i)%isLinear
      thismesh%edges(i)%cells = thatmesh%edges(i)%cells
      thismesh%edges(i)%vertices = thatmesh%edges(i)%vertices
      IF(thatmesh%edges(i)%isLinear) THEN
        CALL thismesh%edges(i)%line%set(thatmesh%edges(i)%line%p1, thatmesh%edges(i)%line%p2)
      ELSE
        CALL thismesh%edges(i)%quad%set(thatmesh%edges(i)%quad%points(1), &
                                        thatmesh%edges(i)%quad%points(2), &
                                        thatmesh%edges(i)%quad%points(3))
      ENDIF
    ENDDO
  ENDIF
  IF( ALLOCATED(thatmesh%cells) ) THEN
    IF(ALLOCATED(thismesh%cells))THEN
      DO i=1, SIZE(thismesh%cells)
        DEALLOCATE(thismesh%cells(i)%vertex_list)
        IF(ALLOCATED(thismesh%cells(i)%edge_list)) DEALLOCATE(thismesh%cells(i)%edge_list)
        IF( ALLOCATED(thismesh%cells(i)%edge_ptrs) ) THEN
          DO j = 1, SIZE(thismesh%cells(i)%edge_ptrs)
            NULLIFY(thismesh%cells(i)%edge_ptrs(j)%edge)
          ENDDO
          DEALLOCATE(thismesh%cells(i)%edge_ptrs)
        ENDIF
      ENDDO
      DEALLOCATE(thismesh%cells)
    ENDIF
    ALLOCATE(thismesh%cells(SIZE(thatmesh%cells)))
    DO i = 1, SIZE(thatmesh%cells)
      ALLOCATE(thismesh%cells(i)%vertex_list(SIZE(thatmesh%cells(i)%vertex_list)))
      thismesh%cells(i)%vertex_list = thatmesh%cells(i)%vertex_list
      IF(ALLOCATED(thatmesh%cells(i)%edge_list)) THEN
        ALLOCATE(thismesh%cells(i)%edge_list(SIZE(thatmesh%cells(i)%edge_list)))
        thismesh%cells(i)%edge_list = thatmesh%cells(i)%edge_list
      ENDIF
      IF(ALLOCATED(thatmesh%cells(i)%edge_ptrs))THEN
        ALLOCATE(thismesh%cells(i)%edge_ptrs(SIZE(thatmesh%cells(i)%edge_ptrs)))
        DO j = 1, SIZE(thatmesh%cells(i)%edge_list)
          thismesh%cells(i)%edge_ptrs(j)%edge => thismesh%edges(thismesh%cells(i)%edge_list(j))
        ENDDO
      ENDIF
    ENDDO
  ENDIF
  IF( ALLOCATED(thatmesh%material_ids) )THEN
    IF(ALLOCATED(thismesh%material_ids)) DEALLOCATE(thismesh%material_ids)
    ALLOCATE(thismesh%material_ids(SIZE(thatmesh%material_ids)))
    thismesh%material_ids = thatmesh%material_ids
  ENDIF
  IF( ALLOCATED(thatmesh%cell_sets) ) THEN
    IF(ALLOCATED(thismesh%cell_sets))THEN
      DO i=1, SIZE(thismesh%cell_sets)
        DEALLOCATE(thismesh%cell_sets(i)%cell_list)
      ENDDO
      DEALLOCATE(thismesh%cell_sets)
    ENDIF
    ALLOCATE(thismesh%cell_sets(SIZE(thatmesh%cell_sets)))
    DO i = 1, SIZE(thatmesh%cell_sets)
      ALLOCATE(thismesh%cell_sets(i)%cell_list(SIZE(thatmesh%cell_sets(i)%cell_list)))
      thismesh%cell_sets(i)%cell_list = thatmesh%cell_sets(i)%cell_list
      thismesh%cell_sets(i)%name = thatmesh%cell_sets(i)%name
    ENDDO
  ENDIF
ENDSUBROUTINE assign_XDMFMeshType
!
!-------------------------------------------------------------------------------
!> @brief Setup a rectangular map for this mesh and all children.
!> @param thismesh the XDMF mesh object
!>
RECURSIVE SUBROUTINE setupRectangularMap_XDMFMeshType(thismesh)
  CHARACTER(LEN=*),PARAMETER :: myName='setupRectangularMap_XDMFMeshType'
  CLASS(XDMFMeshType), INTENT(INOUT) :: thismesh
  INTEGER(SNK) :: i, xmin, ymin, xmax, ymax, j, x, y
  TYPE(StringType) :: meshname, xstr, ystr
  TYPE(StringType), ALLOCATABLE :: segments(:)

  IF(ALLOCATED(thismesh%map)) DEALLOCATE(thismesh%map)
  xmin = HUGE(xmin)
  ymin = HUGE(ymin)
  xmax = -HUGE(xmax)
  ymax = -HUGE(ymax)
  IF(ASSOCIATED(thismesh%children))THEN
    ! Loop through all children names and find the bottom left child
    ! and top right child (xmin, ymin) and (xmax, ymax)
    DO i = 1, SIZE(thismesh%children)
      meshname = thismesh%children(i)%name
      segments = meshname%split('_')
      xstr = segments(SIZE(segments) - 1)
      ystr = segments(SIZE(segments))
      x = xstr%stoi()
      y = ystr%stoi()
      IF(x < xmin) xmin = x
      IF(y < ymin) ymin = y
      IF(x > xmax) xmax = x
      IF(y > ymax) ymax = y
    ENDDO
    ! Check that the product of the 2D dimensions equals the 1D dimension
    IF((xmax - xmin + 1) * (ymax - ymin + 1) /= SIZE(thismesh%children)) &
      CALL eXDMF%raiseError(modName//'::'//myName//' - the number of '// &
      'entries in the map ('//CHAR((xmax - xmin + 1) * (ymax - ymin + 1))// &
      ') does not equal the number of children ('//CHAR(SIZE(thismesh%children))// &
      '). Are the grid indices correct?')

    ALLOCATE(thismesh%map(xmax - xmin + 1, ymax - ymin + 1))
    thismesh%map = 0
    DO i = 1, SIZE(thismesh%children)
      meshname = thismesh%children(i)%name
      segments = meshname%split('_')
      xstr = segments(SIZE(segments) - 1)
      ystr = segments(SIZE(segments))
      x = xstr%stoi()
      y = ystr%stoi()
      thismesh%map(x - xmin + 1, y - ymin + 1) = i
    ENDDO
    ! Check that all entries are non-zero
    DO i = 1, xmax - xmin + 1
      DO j = 1, ymax - ymin + 1
        IF(thismesh%map(i,j) == 0) CALL eXDMF%raiseError(modName//'::'//myName// &
          ' - An entry in the map was not assigned! Are grid indices continuous?')
      ENDDO
    ENDDO
    DO i = 1, SIZE(thismesh%children)
      CALL thismesh%children(i)%setupRectangularMap()
    ENDDO
  ENDIF
ENDSUBROUTINE setupRectangularMap_XDMFMeshType
!
!-------------------------------------------------------------------------------
!> @brief Setup the edges for this mesh and all children.
!> @param thismesh the XDMF mesh object
!>
RECURSIVE SUBROUTINE setupEdges_XDMFMeshType(thismesh)
  CHARACTER(LEN=*),PARAMETER :: myName='setupEdges_XDMFMeshType'
  CLASS(XDMFMeshType), INTENT(INOUT) :: thismesh
  INTEGER(SIK) :: i,j,k,xid, maxEdges, nCells, iEdge, nEdge, icell, &
    total_nEdges, cells_in_edges
  INTEGER(SIK) :: edge_verts(3),swap
  INTEGER(SIK), ALLOCATABLE :: all_edge_verts(:,:), all_edge_cells(:,:)
  LOGICAL(SBK) :: duplicate_edge
  TYPE(PointType) :: p1, p2, p3
  !
  !
  ! NOTE: There is potential for an overflow issue if the ID of a vertex exceeds
  !   the maximum value of a 32bit integer. The vertex_list of each cell
  !   defaults to 64bit integers to account for very large meshes, but the
  !   sorting routines only accept SIK. Therefore, if this becomes an issue,
  !   just copy and past all the sorting routines, replace SIK with SLK, and add
  !   an interface in Sorting.f90, or just compile with 64bit integers.
  !

  IF(ASSOCIATED(thismesh%edges)) CALL thismesh%clearEdges()
  IF(ASSOCIATED(thismesh%children))THEN
    ! Not a leaf, recurse
    DO i = 1, SIZE(thismesh%children)
      CALL thismesh%children(i)%setupEdges()
    ENDDO
  ELSE
    total_nEdges = 0
    ! Leaf, setup edges
    nCells = SIZE(thismesh%cells)
    ! Setup oversized arrays to hold all the edges and cells
    maxEdges = 4
    ALLOCATE(all_edge_verts(3,maxEdges*nCells))
    ALLOCATE(all_edge_cells(2,maxEdges*nCells))
    all_edge_verts = -1
    all_edge_cells = -1
    iEdge = 0
    ! Loop over each cell to get all unique edges
    DO i = 1, SIZE(thismesh%cells)
      xid = thismesh%cells(i)%vertex_list(1)
      IF(xid == 4_SLK .OR. xid == 5_SLK) THEN! linear edges
        IF(xid == 4_SLK)THEN
          nEdge = 3
        ELSE
          nEdge = 4
        ENDIF
        ! Setup this cell's edge_list
        ALLOCATE(thismesh%cells(i)%edge_list(nEdge))
        ALLOCATE(thismesh%cells(i)%edge_ptrs(nEdge))
        thismesh%cells(i)%edge_list = -1
        total_nEdges = total_nEdges + nEdge
        ! For each edge
        DO j = 2, SIZE(thismesh%cells(i)%vertex_list) - 1
          edge_verts = -1
          edge_verts(1) = thismesh%cells(i)%vertex_list(j)
          edge_verts(2) = thismesh%cells(i)%vertex_list(j+1)
          CALL sort(edge_verts)
          ! If this edge is unique, add it
          duplicate_edge = .FALSE.
          DO k = 1, iEdge
            IF(ALL(edge_verts == all_edge_verts(:,k))) THEN
              duplicate_edge = .TRUE.
              ! add this cell to edge cell list
              all_edge_cells(2,k) = i
              EXIT
            ENDIF
          ENDDO
          IF(.NOT.duplicate_edge) THEN
            all_edge_verts(:,iEdge + 1) = edge_verts
            all_edge_cells(1,iEdge + 1) = i
            iEdge = iEdge + 1
          ENDIF
        ENDDO
        ! Final edge
        edge_verts = -1
        edge_verts(1) = thismesh%cells(i)%vertex_list(j)
        edge_verts(2) = thismesh%cells(i)%vertex_list(2)
        CALL sort(edge_verts)
        duplicate_edge = .FALSE.
        DO k = 1, iEdge
          IF(ALL(edge_verts == all_edge_verts(:,k))) THEN
            duplicate_edge = .TRUE.
            all_edge_cells(2,k) = i
            EXIT
          ENDIF
        ENDDO
        IF(.NOT.duplicate_edge) THEN
          all_edge_verts(:,iEdge + 1) = edge_verts
          all_edge_cells(1,iEdge + 1) = i
          iEdge = iEdge + 1
        ENDIF
      ELSEIF(xid == 36_SLK .OR. xid == 37_SLK) THEN ! quad edges
        IF(xid == 36_SLK)THEN
          nEdge = 3
        ELSE
          nEdge = 4
        ENDIF
        ! Setup this cell's edge_list
        ALLOCATE(thismesh%cells(i)%edge_list(nEdge))
        ALLOCATE(thismesh%cells(i)%edge_ptrs(nEdge))
        thismesh%cells(i)%edge_list = -1
        total_nEdges = total_nEdges + nEdge
        ! For each edge
        DO j = 2, (SIZE(thismesh%cells(i)%vertex_list) - 1)/2
          edge_verts(1) = thismesh%cells(i)%vertex_list(j)
          edge_verts(2) = thismesh%cells(i)%vertex_list(j+1)
          edge_verts(3) = thismesh%cells(i)%vertex_list(j+nEdge)
          CALL sort(edge_verts)
          ! If this edge is unique, add it
          duplicate_edge = .FALSE.
          DO k = 1, iEdge
            IF(ALL(edge_verts == all_edge_verts(:,k))) THEN
              duplicate_edge = .TRUE.
              ! add this cell to edge cell list
              all_edge_cells(2,k) = i
              EXIT
            ENDIF
          ENDDO
          IF(.NOT.duplicate_edge) THEN
            all_edge_verts(:,iEdge + 1) = edge_verts
            all_edge_cells(1,iEdge + 1) = i
            iEdge = iEdge + 1
          ENDIF
        ENDDO
        ! Last edge
        edge_verts(1) = thismesh%cells(i)%vertex_list(j)
        edge_verts(2) = thismesh%cells(i)%vertex_list(2)
        edge_verts(3) = thismesh%cells(i)%vertex_list(2*nEdge+1)
        CALL sort(edge_verts)
        ! If this edge is unique, add it
        duplicate_edge = .FALSE.
        DO k = 1, iEdge
          IF(ALL(edge_verts == all_edge_verts(:,k))) THEN
            duplicate_edge = .TRUE.
            ! add this cell to edge cell list
            all_edge_cells(2,k) = i
            EXIT
          ENDIF
        ENDDO
        IF(.NOT.duplicate_edge) THEN
          all_edge_verts(:,iEdge + 1) = edge_verts
          all_edge_cells(1,iEdge + 1) = i
          iEdge = iEdge + 1
        ENDIF
      ELSE
        CALL eXDMF%raiseError(modName//'::'//myName// &
          ' - Unsupported XDMF cell type.')
      ENDIF
    ENDDO

    ! Allocate the mesh edges
    ALLOCATE(thismesh%edges(iEdge))
    ! Setup each edge
    DO i = 1, iEdge
      IF(all_edge_verts(1,i) == -1) THEN !Linear
        ! isLinear
        thismesh%edges(i)%isLinear = .TRUE.
        ! Setup the line
        CALL p1%init(DIM=2, X=thismesh%vertices(1,all_edge_verts(2,i)), &
                            Y=thismesh%vertices(2,all_edge_verts(2,i)))
        CALL p2%init(DIM=2, X=thismesh%vertices(1,all_edge_verts(3,i)), &
                            Y=thismesh%vertices(2,all_edge_verts(3,i)))
        CALL thismesh%edges(i)%line%set(p1, p2)
      ELSE ! quad
        ! isLinear
        thismesh%edges(i)%isLinear = .FALSE.
        ! It is non-trivial to determine which point is the middle of the arc
        ! when the arc can be rotated arbitrarily. So we simply examine one of the
        ! cells it belongs to, to see which verts are linear. The XDMF cell
        ! format lists linear then quadratic verts, so the last vertex we see
        ! cycling through the vertex list is the quadratic vertex.
        icell = all_edge_cells(1,i) ! The cell the edge belongs to
        edge_verts = all_edge_verts(:,i)
        ! Mark seen vert IDs as 0. The non-zero vertex is the midpoint
        ! The order of the other two points doesn't matter.
        DO j = 1,(SIZE(thismesh%cells(icell)%vertex_list) - 1)/2 ! just lin verts
          DO k = 1,3
            IF(edge_verts(k) == thismesh%cells(icell)%vertex_list(j+1)) edge_verts(k) = 0
          ENDDO
        ENDDO
        ! Move the middle vert to the 3rd index of the array.
        IF(edge_verts(3) == 0) THEN
          DO k = 1,3
            IF(edge_verts(k) /= 0) THEN
              swap = edge_verts(k)
              edge_verts(k) = 0
              edge_verts(3) = swap
              ! Change for the vertices as well
              swap = all_edge_verts(k,i)
              all_edge_verts(k,i) = all_edge_verts(3,i)
              all_edge_verts(3,i) = swap
            ENDIF
          ENDDO
        ENDIF
        CALL p3%init(DIM=2, X=thismesh%vertices(1,all_edge_verts(3,i)), &
                            Y=thismesh%vertices(2,all_edge_verts(3,i)))
        CALL p2%init(DIM=2, X=thismesh%vertices(1,all_edge_verts(2,i)), &
                            Y=thismesh%vertices(2,all_edge_verts(2,i)))
        CALL p1%init(DIM=2, X=thismesh%vertices(1,all_edge_verts(1,i)), &
                            Y=thismesh%vertices(2,all_edge_verts(1,i)))
        CALL thismesh%edges(i)%quad%set(p1, p2, p3)
      ENDIF
      ! vertices
      thismesh%edges(i)%vertices = all_edge_verts(:,i)
      ! cells
      thismesh%edges(i)%cells = all_edge_cells(:,i)
      CALL p1%clear()
      CALL p2%clear()
      CALL p3%clear()
    ENDDO

    ! Perform a check to make sure the total number of edges and the sum of the
    ! cells associated with each edge is equal.
    cells_in_edges = 0
    DO i = 1, iEdge
      DO j = 1, 2
        IF(thismesh%edges(i)%cells(j) > 0) THEN
          cells_in_edges = cells_in_edges + 1
        ENDIF
      ENDDO
    ENDDO
    ENSURE(total_nEdges == cells_in_edges)

    ! For each edge, setup the cell's edge list
    DO i = 1, iEdge
      DO j = 1, 2
        IF(thismesh%edges(i)%cells(j) /= -1) THEN
          icell = thismesh%edges(i)%cells(j)
          DO k = 1, SIZE(thismesh%cells(icell)%edge_list)
            IF(thismesh%cells(icell)%edge_list(k) == -1) THEN
              thismesh%cells(icell)%edge_list(k) = i
              EXIT
            ENDIF
          ENDDO
        ENDIF
      ENDDO
    ENDDO

    ! Check that each cell's edge list was assigned.
    DO i = 1,nCells
      ENSURE(.NOT.ANY(thismesh%cells(i)%edge_list == -1))
    ENDDO

    ! Setup the edge pointers on each cell
    DO i = 1, nCells
      DO j = 1, SIZE(thismesh%cells(i)%edge_list)
        thismesh%cells(i)%edge_ptrs(j)%edge => thismesh%edges(thismesh%cells(i)%edge_list(j))
      ENDDO
    ENDDO
  ENDIF
ENDSUBROUTINE setupEdges_XDMFMeshType
!
!-------------------------------------------------------------------------------
!> @brief Clears the edges of the XDMF mesh
!> @param thismesh the XDMF mesh object
!>
RECURSIVE SUBROUTINE clearEdges_XDMFMeshType(thismesh)
  CLASS(XDMFMeshType), INTENT(INOUT) :: thismesh
  INTEGER(SNK) :: i,j

  IF(ASSOCIATED(thismesh%children)) THEN
    DO i=1,SIZE(thismesh%children)
      CALL thismesh%children(i)%clearEdges()
    ENDDO
  ENDIF
  IF( ASSOCIATED(thismesh%edges)) THEN
    DO i=1, SIZE(thismesh%edges)
      CALL thismesh%edges(i)%quad%clear()
      CALL thismesh%edges(i)%line%clear()
    ENDDO
    DEALLOCATE(thismesh%edges)
    NULLIFY(thismesh%edges)
  ENDIF
  IF( ALLOCATED(thismesh%cells) ) THEN
    DO i=1, SIZE(thismesh%cells)
      IF( ALLOCATED(thismesh%cells(i)%edge_list) ) DEALLOCATE(thismesh%cells(i)%edge_list)
      IF( ALLOCATED(thismesh%cells(i)%edge_ptrs) ) THEN
        DO j = 1, SIZE(thismesh%cells(i)%edge_ptrs)
          NULLIFY(thismesh%cells(i)%edge_ptrs(j)%edge)
        ENDDO
        DEALLOCATE(thismesh%cells(i)%edge_ptrs)
      ENDIF
    ENDDO
  ENDIF
ENDSUBROUTINE clearEdges_XDMFMeshType
!
!-------------------------------------------------------------------------------
!> @brief Gets the number of leaf nodes in this mesh
!> @param thismesh the XDMF mesh object
!> @param d the depth
!> @returns n the number of nodes
!
RECURSIVE FUNCTION getNNodesAtDepth_XDMFMeshType(thismesh, d) RESULT(n)
  CHARACTER(LEN=*),PARAMETER :: myName='getNNodesAtDepth_XDMFMeshType'
  CLASS(XDMFMeshType), INTENT(INOUT) :: thismesh
  INTEGER(SIK), INTENT(IN) :: d
  INTEGER(SNK) :: n, i, d_relative
  n = 0
  IF(ASSOCIATED(thismesh%children) .AND. d > 0)THEN
    d_relative = d - 1
    DO i=1,SIZE(thismesh%children)
      n = n + thismesh%children(i)%getNNodesAtDepth(d_relative)
    ENDDO
  ELSE
    IF(d > 0) CALL eXDMF%raiseError(modName//'::'//myName// &
      ' - requested depth was greater than actual depth.')
    ! If d = 0, it is the desired depth
    n = 1
  ENDIF
ENDFUNCTION getNNodesAtDepth_XDMFMeshType
!
!-------------------------------------------------------------------------------
!> @brief Gets the number of leaf nodes in this mesh
!> @param thismesh the XDMF mesh object
!> @returns n the number of leaf nodes
!>
RECURSIVE FUNCTION getNLeaves_XDMFMeshType(thismesh) RESULT(n)
  CLASS(XDMFMeshType), INTENT(INOUT) :: thismesh
  INTEGER(SNK) :: n, d
  d = thismesh%distanceToLeaf()
  n = thismesh%getNNodesAtDepth(d)
ENDFUNCTION getNLeaves_XDMFMeshType
!
!-------------------------------------------------------------------------------
!> @brief Gets an array of pointers to the nodes at depth d
!> @param thismesh the XDMF mesh object
!> @param nodes a pointer to an array of XDMF meshes
!> @param d the depth at which the nodes should be retieved
!> @returns a pointer array
!>
RECURSIVE SUBROUTINE getNodesAtDepth_XDMFMeshType(thismesh, nodes, d, idx)
  CLASS(XDMFMeshType), INTENT(INOUT), TARGET :: thismesh
  TYPE(XDMFMeshPtrArry), INTENT(INOUT), POINTER :: nodes(:)
  INTEGER(SIK), INTENT(IN) :: d
  INTEGER(SIK), OPTIONAL, INTENT(INOUT) :: idx
  INTEGER(SIK) :: n, i, iidx

  ! If no idx, assumed to be top level
  IF(.NOT.PRESENT(idx))THEN
    IF(ASSOCIATED(nodes)) DEALLOCATE(nodes)
    NULLIFY(nodes)
    n = thismesh%getNNodesAtDepth(d)
    ALLOCATE(nodes(n))
    iidx = 1
    IF(ASSOCIATED(thismesh%children) .AND. d > 0)THEN
      DO i=1,SIZE(thismesh%children)
        CALL thismesh%children(i)%getNodesAtDepth(nodes, d-1, iidx)
      ENDDO
    ELSE ! leaf
      nodes(iidx)%mesh => thismesh
    ENDIF
  ELSE
    IF(ASSOCIATED(thismesh%children) .AND. d > 0)THEN
      DO i=1,SIZE(thismesh%children)
        CALL thismesh%children(i)%getNodesAtDepth(nodes, d-1, idx)
      ENDDO
    ELSE ! leaf
      nodes(idx)%mesh => thismesh
      idx = idx + 1
    ENDIF
  ENDIF
ENDSUBROUTINE getNodesAtDepth_XDMFMeshType
!
!-------------------------------------------------------------------------------
!> @brief Gets an array of pointers to the leaf nodes in this mesh
!> @param thismesh the XDMF mesh object
!> @param leaves a pointer to an array of XDMF meshes (the leaves)
!> @returns a pointer array
!>
RECURSIVE SUBROUTINE getLeaves_XDMFMeshType(thismesh, leaves)
  CLASS(XDMFMeshType), INTENT(INOUT), TARGET :: thismesh
  TYPE(XDMFMeshPtrArry), INTENT(INOUT), POINTER :: leaves(:)
  INTEGER(SIK) :: d

  d = thismesh%distanceToLeaf()
  CALL thismesh%getNodesAtDepth(leaves, d)
ENDSUBROUTINE getLeaves_XDMFMeshType
!
!-------------------------------------------------------------------------------
!> @brief Export the leaf nodes of the mesh hierarchy
!> @param mesh the mesh
!> @param xmle the XML element
!> @param strpath the string holding the path to the XDMF file
!> @param h5 the HDF5 file
!>
RECURSIVE SUBROUTINE export_leaf_XDMF(mesh, xmle, strpath, h5)
  CHARACTER(LEN=*),PARAMETER :: myName='export_leaf_XDMF'
  TYPE(XDMFMeshType),INTENT(IN)  :: mesh
  TYPE(XMLElementType),TARGET,INTENT(INOUT) :: xmle
  TYPE(StringType),INTENT(IN) :: strpath
  TYPE(HDF5FileType), INTENT(INOUT) :: h5
  TYPE(XMLElementType),POINTER :: current_xml, child_xml, children(:), &
    children2(:)
  TYPE(StringType) :: str_name, str_value, str1, str2, toponame, xdmf_id_str
  INTEGER(SNK) :: nchildren, ichild, verts_in_cell
  INTEGER(SLK) :: xdmf_id, nverts, ncells, i, j, ivert
  CHARACTER(LEN=200) :: charpath
  INTEGER(SLK), ALLOCATABLE :: vertex_list_2d(:, :), vertex_list_1d(:), cell_list_1d(:)
  INTEGER(SNK),PARAMETER :: GEOMETRY_IDX=1
  INTEGER(SNK),PARAMETER :: TOPOLOGY_IDX=2

  REQUIRE(ALLOCATED(mesh%vertices) .AND. ALLOCATED(mesh%cells))

  ! Create HDF5 group
  CALL h5%mkdir(CHAR(mesh%name))

  ! Determine number of xmle children
  ! Geometry, Topology, Material, Cell sets
  ! Assumes mesh has geometry and topology
  nchildren = 2
  IF(ALLOCATED(mesh%material_ids)) nchildren = nchildren + 1
  IF(ALLOCATED(mesh%cell_sets)) nchildren = nchildren + SIZE(mesh%cell_sets)
  ALLOCATE(children(nchildren))
  CALL xmle%setChildren(children)

  ! GEOMETRY
  current_xml => children(GEOMETRY_IDX)
  str_name="Geometry"
  CALL current_xml%setName(str_name)
  CALL current_xml%setParent(xmle)

  str_name= "GeometryType"
  str_value = "XYZ"
  CALL current_xml%setAttribute(str_name, str_value)

  children => NULL()
  ALLOCATE(children(1))
  CALL current_xml%setChildren(children)
  child_xml => children(1)
  str_name="DataItem"
  CALL child_xml%setName(str_name)
  CALL child_xml%setParent(current_xml)

  str_name= "DataType"
  str_value = "Float"
  CALL child_xml%setAttribute(str_name, str_value)

  nverts=SIZE(mesh%vertices, DIM=2)
  str_name="Dimensions"
  str1 = nverts
  str2 = "3"
  str_value = str1//" "//str2
  CALL child_xml%setAttribute(str_name, str_value)

  str_name= "Format"
  str_value = "HDF"
  CALL child_xml%setAttribute(str_name, str_value)

  str_name= "Precision"
  str_value = "8"
  CALL child_xml%setAttribute(str_name, str_value)

  i = LEN_TRIM(strpath)
  charpath = CHAR(strpath)
  child_xml%content = charpath(1:i-4)//"h5:/"//mesh%name//"/vertices"

  CALL h5%fwrite(CHAR(mesh%name)//'->vertices',mesh%vertices)

  children => NULL()

  ! TOPOLOGY
  CALL xmle%getChildren(children)
  current_xml => children(TOPOLOGY_IDX)
  str_name="Topology"
  CALL current_xml%setName(str_name)
  CALL current_xml%setParent(xmle)

  ! Single topology
  IF(mesh%singleTopology)THEN
    str_name= "TopologyType"
    xdmf_id = mesh%cells(1)%vertex_list(1)
    xdmf_id_str = xdmf_id
    CALL XDMFTopologyList%get('XDMFID->'//ADJUSTL(xdmf_id_str), toponame)
    CALL XDMFTopologyList%get(ADJUSTL(toponame)//'->n', verts_in_cell)
    str_value = toponame
    CALL current_xml%setAttribute(str_name, str_value)

    str_name= "NumberOfElements"
    ncells = SIZE(mesh%cells)
    str_value = ncells
    CALL current_xml%setAttribute(str_name, str_value)

    str_name= "NodesPerElement"
    str_value = verts_in_cell
    CALL current_xml%setAttribute(str_name, str_value)

    children => NULL()
    ALLOCATE(children(1))

    CALL current_xml%setChildren(children)
    child_xml => children(1)
    str_name="DataItem"
    CALL child_xml%setName(str_name)
    CALL child_xml%setParent(current_xml)

    str_name= "DataType"
    str_value = "Int"
    CALL child_xml%setAttribute(str_name, str_value)

    str_name="Dimensions"
    str1 = ncells
    str2 = verts_in_cell
    str_value = str1//" "//str2
    CALL child_xml%setAttribute(str_name, str_value)

    str_name= "Format"
    str_value = "HDF"
    CALL child_xml%setAttribute(str_name, str_value)

    str_name= "Precision"
    str_value = "8"
    CALL child_xml%setAttribute(str_name, str_value)

    i = LEN_TRIM(strpath)
    charpath = CHAR(strpath)
    child_xml%content = charpath(1:i-4)//"h5:/"//mesh%name//"/cells"

    ALLOCATE(vertex_list_2d(verts_in_cell, ncells))
    DO i = 1, ncells
      ! Convert 1 based to 0 based index
      vertex_list_2d(:,i) = mesh%cells(i)%vertex_list(2:) - 1
    ENDDO
    CALL h5%fwrite(CHAR(mesh%name)//'->cells',vertex_list_2d)
    DEALLOCATE(vertex_list_2d)
  ! Mixed topology
  ELSE
    str_name= "TopologyType"
    str_value = "Mixed"
    CALL current_xml%setAttribute(str_name, str_value)

    str_name= "NumberOfElements"
    ncells = SIZE(mesh%cells)
    str_value = ncells
    CALL current_xml%setAttribute(str_name, str_value)

    children => NULL()
    ALLOCATE(children(1))
    CALL current_xml%setChildren(children)
    child_xml => children(1)
    str_name="DataItem"
    CALL child_xml%setName(str_name)
    CALL child_xml%setParent(current_xml)

    str_name= "DataType"
    str_value = "Int"
    CALL child_xml%setAttribute(str_name, str_value)

    nverts = 0
    DO i = 1, ncells
      nverts = nverts + SIZE(mesh%cells(i)%vertex_list)
    ENDDO
    str_name="Dimensions"
    str_value = nverts
    CALL child_xml%setAttribute(str_name, str_value)

    str_name= "Format"
    str_value = "HDF"
    CALL child_xml%setAttribute(str_name, str_value)

    str_name= "Precision"
    str_value = "8"
    CALL child_xml%setAttribute(str_name, str_value)

    i = LEN_TRIM(strpath)
    charpath = CHAR(strpath)
    child_xml%content = charpath(1:i-4)//"h5:/"//mesh%name//"/cells"

    ALLOCATE(vertex_list_1d(nverts))
    ivert = 1
    DO i = 1, ncells
      nverts = SIZE(mesh%cells(i)%vertex_list)
      ! Convert 1 based to 0 based index
      vertex_list_1d(ivert) = mesh%cells(i)%vertex_list(1)
      vertex_list_1d(ivert + 1 : ivert + nverts - 1) = mesh%cells(i)%vertex_list(2:) - 1
      ivert = ivert + nverts
    ENDDO
    CALL h5%fwrite(CHAR(mesh%name)//'->cells',vertex_list_1d)
    DEALLOCATE(vertex_list_1d)
  ENDIF

  ichild = 3

  ! MATERIAL ID
  IF(ALLOCATED(mesh%material_ids))THEN
    children => NULL()
    CALL xmle%getChildren(children)
    current_xml => children(ichild)
    str_name="Attribute"
    CALL current_xml%setName(str_name)
    CALL current_xml%setParent(xmle)

    str_name= "Center"
    str_value = "Cell"
    CALL current_xml%setAttribute(str_name, str_value)

    str_name= "Name"
    str_value = "MaterialID"
    CALL current_xml%setAttribute(str_name, str_value)

    children => NULL()
    ALLOCATE(children(1))
    CALL current_xml%setChildren(children)
    child_xml => children(1)

    str_name="DataItem"
    CALL child_xml%setName(str_name)
    CALL child_xml%setParent(current_xml)

    str_name= "DataType"
    str_value = "Int"
    CALL child_xml%setAttribute(str_name, str_value)

    str_name="Dimensions"
    ncells = SIZE(mesh%cells)
    str_value = ncells
    CALL child_xml%setAttribute(str_name, str_value)

    str_name= "Format"
    str_value = "HDF"
    CALL child_xml%setAttribute(str_name, str_value)

    str_name= "Precision"
    str_value = "4"
    CALL child_xml%setAttribute(str_name, str_value)

    i = LEN_TRIM(strpath)
    charpath = CHAR(strpath)
    child_xml%content = charpath(1:i-4)//"h5:/"//mesh%name//"/material_id"

    ALLOCATE(vertex_list_1d(ncells))
    ! Convert 1 based to 0 based index
    vertex_list_1d = mesh%material_ids - 1
    CALL h5%fwrite(CHAR(mesh%name)//'->material_id',vertex_list_1d)
    DEALLOCATE(vertex_list_1d)
    ichild = ichild + 1
  ENDIF

  ! CELL SETS
  IF(ALLOCATED(mesh%cell_sets))THEN
    children => NULL()
    CALL xmle%getChildren(children)
    DO i=ichild, nchildren
      current_xml => children(i)
      str_name="Set"
      CALL current_xml%setName(str_name)
      CALL current_xml%setParent(xmle)

      str_name= "Name"
      str_value = mesh%cell_sets(i - ichild + 1)%name
      CALL current_xml%setAttribute(str_name, str_value)

      str_name= "SetType"
      str_value = "Cell"
      CALL current_xml%setAttribute(str_name, str_value)

      ALLOCATE(children2(1))
      CALL current_xml%setChildren(children2)
      child_xml => children2(1)
      str_name="DataItem"
      CALL child_xml%setName(str_name)
      CALL child_xml%setParent(current_xml)

      str_name= "DataType"
      str_value = "Int"
      CALL child_xml%setAttribute(str_name, str_value)

      str_name="Dimensions"
      ncells = SIZE(mesh%cell_sets(i-ichild+1)%cell_list)
      str_value = ncells
      CALL child_xml%setAttribute(str_name, str_value)

      str_name= "Format"
      str_value = "HDF"
      CALL child_xml%setAttribute(str_name, str_value)

      str_name= "Precision"
      str_value = "8"
      CALL child_xml%setAttribute(str_name, str_value)

      j = LEN_TRIM(strpath)
      charpath = CHAR(strpath)
      child_xml%content = charpath(1:j-4)//"h5:/"//mesh%name//"/"//mesh%cell_sets(i-ichild+1)%name

      ALLOCATE(cell_list_1d(ncells))
      ! Convert 1 based to 0 based index
      cell_list_1d = mesh%cell_sets(i-ichild+1)%cell_list - 1
      CALL h5%fwrite(CHAR(mesh%name)//'->'//CHAR(mesh%cell_sets(i-ichild+1)%name),cell_list_1d)
      DEALLOCATE(cell_list_1d)
    ENDDO
  ENDIF
ENDSUBROUTINE export_leaf_XDMF
!
!-------------------------------------------------------------------------------
!> @brief Create the xml hierarchy for the mesh
!> @param mesh the mesh
!> @param xmle the XML element
!> @param strpath the string holding the path to the XDMF file
!> @param h5 the HDF5 file
!>
RECURSIVE SUBROUTINE create_xml_hierarchy_XDMF(mesh, xmle, strpath, h5)
  CHARACTER(LEN=*),PARAMETER :: myName='create_xml_hierarchy_XDMF'
  TYPE(XDMFMeshType),INTENT(INOUT)  :: mesh
  TYPE(XMLElementType),TARGET,INTENT(INOUT) :: xmle
  TYPE(StringType),INTENT(INOUT) :: strpath
  TYPE(HDF5FileType), INTENT(INOUT) :: h5
  TYPE(XMLElementType), POINTER :: children(:)
  INTEGER(SNK) :: i
  TYPE(StringType) :: str_name, str_value

  ! If this mesh has children
  IF(ASSOCIATED(mesh%children)) THEN
    ! Add XML element children
    ALLOCATE(children(SIZE(mesh%children)))
    CALL xmle%setChildren(children)
    DO i=1,SIZE(mesh%children)
      ! Set attributes then recurse
      str_name="Grid"
      CALL children(i)%setName(str_name)
      CALL children(i)%setParent(xmle)
      str_name='Name'
      str_value = mesh%children(i)%name
      CALL children(i)%setAttribute(str_name, str_value)
      str_name='GridType'
      IF(ASSOCIATED(mesh%children(i)%children))THEN
        str_value = 'Tree'
      ELSE
        str_value = 'Uniform'
      ENDIF
      CALL children(i)%setAttribute(str_name, str_value)

      CALL create_xml_hierarchy_XDMF(mesh%children(i), children(i), strpath, h5)
    ENDDO
  ELSE
    CALL export_leaf_XDMF(mesh, xmle, strpath, h5)
  ENDIF
ENDSUBROUTINE create_xml_hierarchy_XDMF
!
!-------------------------------------------------------------------------------
!> @brief Exports mesh data to an XDMF file.
!> @param strpath the string holding the path to the XDMF file
!> @param mesh the XDMF mesh object
!>
SUBROUTINE exportXDMFMesh(strpath, mesh)
  CHARACTER(LEN=*),PARAMETER :: myName='exportXDMFMesh'
  TYPE(StringType),INTENT(INOUT) :: strpath
  TYPE(XDMFMeshType),INTENT(INOUT)  :: mesh
  TYPE(XMLFileType) :: xml
  TYPE(HDF5FileType) :: h5
  TYPE(XMLElementType),POINTER :: xmle, children(:), children2(:)
  TYPE(StringType) :: str_name, str_value
  INTEGER(SNK) :: i
  CHARACTER(LEN=200) :: charpath

  ! Create HDF5 file
  i = LEN_TRIM(strpath)
  charpath = CHAR(strpath)
  CALL h5%init(charpath(1:i-4)//"h5",'NEW')
  CALL h5%fopen()

  ! Create XML file
  CALL xml%init(ADJUSTL(strpath),.FALSE.)
  xmle => xml%root
  IF(.NOT.ASSOCIATED(xmle)) CALL eXDMF%raiseError(modName//'::'//myName// &
    ' - XML data init encountered an error. Pointer to root not associated.')
  !   Set Xdmf
  str_name='Xdmf'
  CALL xmle%setName(str_name)
  str_name='Version'
  str_value = '3.0'
  CALL xmle%setAttribute(str_name, str_value)
  !   Set Domain
  ALLOCATE(children(1))
  CALL xmle%setChildren(children)
  str_name='Domain'
  CALL children(1)%setName(str_name)
  CALL children(1)%setParent(xml%root)
  ! Setup the grid that contains everything
  xmle => children(1)

  ALLOCATE(children2(1))
  CALL xmle%setChildren(children2)
  str_name="Grid"
  CALL children2(1)%setName(str_name)
  CALL children2(1)%setParent(xmle)
  str_name='Name'
  str_value = mesh%name
  CALL children2(1)%setAttribute(str_name, str_value)
  str_name='GridType'
  IF(.NOT.ASSOCIATED(mesh%children))THEN
    str_value = 'Uniform'
  ELSE
    str_value = 'Tree'
  ENDIF
  CALL children2(1)%setAttribute(str_name, str_value)

  ! Recursively add xml elements for each grid. Only the leaves have vertices,
  ! so only the leaves have HDF5 groups/data.
  xmle => children2(1)
  CALL create_xml_hierarchy_XDMF(mesh, xmle, strpath, h5)

  ! Finish up
  CALL xml%exportToDisk(CHAR(strpath))
  CALL h5%fclose()

ENDSUBROUTINE exportXDMFMesh
!
!-------------------------------------------------------------------------------
!> @brief Returns the area of cell iCell.
!> @param mesh the XMDF mesh
!> @param iCell the index of the cell in mesh%cells
!> @returns cell area
!>
ELEMENTAL FUNCTION getCellArea_XDMFMeshType(mesh, iCell) RESULT(area)
  CLASS(XDMFMeshType), INTENT(IN) :: mesh
  INTEGER(SLK), INTENT(IN) :: iCell
  REAL(SRK) :: area

  REAL(SDK),PARAMETER :: pi = 3.14159265358979311599796346854
  REAL(SRK), ALLOCATABLE :: x(:), y(:), x_quad(:), y_quad(:), x_lin(:), y_lin(:)
  REAL(SRK) :: main_area, correction, x_edge(3), y_edge(3), theta, rotation_mat(2,2), &
    xy(2), a, b, quad_area
  INTEGER(SLK) :: xid
  INTEGER(SNK) nverts, i, j

  area = 0.0_SRK
  xid = mesh%cells(iCell)%vertex_list(1)
  nverts = SIZE(mesh%cells(iCell)%vertex_list) - 1
  IF(xid == 4 .OR. xid == 5) THEN ! Linear edges
    ! Shoelace formula may be used for linear edges
    ! Assumes that vertices are in clockwise or counterclockwise order
    ALLOCATE(x(nverts))
    ALLOCATE(y(nverts))
    ALLOCATE(x_lin(nverts))
    ALLOCATE(y_lin(nverts))
    x = mesh%vertices(1, mesh%cells(iCell)%vertex_list(2:nverts+1))
    y = mesh%vertices(2, mesh%cells(iCell)%vertex_list(2:nverts+1))
    x_lin = x - SUM(x)/nverts
    y_lin = y - SUM(y)/nverts
    ! Narrowing may occur here. This is intended.
    correction = x_lin(nverts)*y_lin(1) - y_lin(nverts)*x_lin(1)
    main_area = DOT_PRODUCT(x_lin(1:nverts-1), y_lin(2:nverts)) - DOT_PRODUCT(y_lin(1:nverts-1), x_lin(2:nverts))
    area = 0.5*ABS(main_area + correction)
  ELSEIF(xid == 36 .OR. xid == 37) THEN ! There are quadratic edges
    ! Assumed vertices are in counterclockwise order
    !
    ! Overall, the process is to get the linear area and adjust for quadratic edges.
    !
    ! All quadratic vertices (middle of 3 vert edge) are in the second half of
    ! the vertex_list
    nverts = nverts/2
    ALLOCATE(x(nverts))
    ALLOCATE(y(nverts))
    ALLOCATE(x_quad(nverts))
    ALLOCATE(y_quad(nverts))
    ALLOCATE(x_lin(nverts))
    ALLOCATE(y_lin(nverts))
    x = mesh%vertices(1, mesh%cells(iCell)%vertex_list(2:nverts+1))
    y = mesh%vertices(2, mesh%cells(iCell)%vertex_list(2:nverts+1))
    x_quad = mesh%vertices(1, mesh%cells(iCell)%vertex_list(nverts+2:))
    y_quad = mesh%vertices(2, mesh%cells(iCell)%vertex_list(nverts+2:))
    ! Get linear area using shoelace formula
    x_lin = x - SUM(x)/nverts
    y_lin = y - SUM(y)/nverts
    ! Narrowing may occur here. This is intended.
    correction = x_lin(nverts)*y_lin(1) - y_lin(nverts)*x_lin(1)
    main_area = DOT_PRODUCT(x_lin(1:nverts-1), y_lin(2:nverts)) - DOT_PRODUCT(y_lin(1:nverts-1), x_lin(2:nverts))
    area = 0.5*ABS(main_area + correction)

    ! Assumed points are in counterclockwise order. Area for the linear
    ! polygon is computed, then adjusted based on integrals for the quad edges.
    ! If a quadratic vertex is to the left of the linear edge, the area is added.
    ! Otherwise it is subtracted.
    ! Consider the following quadratic triangle with one quad edge:
    !        2                   2
    !       /  \                /| \
    !      /    \              / |  \
    !     5      4            5  |   \
    !      \      \            \ |    \
    !       \      \            \|     \
    !        0---3--1            0------1
    !     Quad edge (2,5,0)     Linear edges
    ! Since, point 5 is to the right of linear edge (2,0), the area of the polygon
    ! constructed by edges {(2,5,0), (0,2)} is added to the total area.
    !
    ! For each edge, compute additional area using quadratic function
    ! Shift point to origin, rotate so line is x-axis, find quadratic function,
    ! integrate, add or subtract based on right or left

    !For each edge
    DO i = 1, nverts
      ! edge coords
      IF(i == nverts)THEN
        x_edge  = (/x(i), x(1), x_quad(i)/)
        y_edge  = (/y(i), y(1), y_quad(i)/)
      ELSE
        x_edge  = (/x(i), x(i+1), x_quad(i)/)
        y_edge  = (/y(i), y(i+1), y_quad(i)/)
      ENDIF
      ! shift first vertex to origin
      x_edge = x_edge - x_edge(1)
      y_edge = y_edge - y_edge(1)
      ! rotate linear edge to become the x-axis
      IF( x_edge(2) .APPROXEQ. 0.0_SRK ) THEN
        IF( y_edge(2) >= 0.0_SRK ) THEN
          theta = pi/2.0_SDK
        ELSE
          theta = -pi/2.0_SDK
        ENDIF
      ELSE
        theta = ATAN(y_edge(2)/x_edge(2))
      ENDIF

      IF(x_edge(2) < 0.0) theta = theta + pi

      rotation_mat(1,:) = (/COS(theta), SIN(theta)/)
      rotation_mat(2,:) = (/-SIN(theta), COS(theta)/)
      DO j = 1,3
        xy(1) = x_edge(j)
        xy(2) = y_edge(j)
        xy = MATMUL(rotation_mat, xy)
        x_edge(j) = xy(1)
        y_edge(j) = xy(2)
      ENDDO

      ! Get quadratic coefficients
      !   y = ax^2 + bx + c
      ! Since x_edge(1) = 0, y_edge(1) = 0 due to the shift to the origin,
      !   0 = 0 + 0 + c --> c = 0
      ! Due to the rotation to make the linear edge the x-axis, y_edge(2) = 0
      !   0 = ax_2^2 + bx_2 --> ax_2 + b = 0 --> b = -ax_2
      ! Lastly,
      !   y_3 = ax_3^2 + bx_3
      ! Using, b = -ax_2
      !   y_3 = ax_3(x_3  - x_2) --> a = y_3/x_3 1/(x_3 - x_2)
      ! Note if x_3 = 0 --> y_3 = 0 --> (x_1, y_1) = (x_3, y_3), which is invalid
      a = (y_edge(3)/x_edge(3))/(x_edge(3) - x_edge(2))
      b = -a*x_edge(2)
      ! Integrate from 0 to x_2
      !  ax_2^3/3 + bx_2^2/2
      quad_area = a*x_edge(2)**3/3.0_SRK + b*x_edge(2)**2/2.0_SRK
      ! quad_area will be opposite of correct sign
      area = area - quad_area
    ENDDO
  ELSE ! invalid type. return number that is so wrong, you better realize.
    area = -HUGE(1.0_SRK)
  ENDIF
ENDFUNCTION
!
!-------------------------------------------------------------------------------
!> @brief This routine determines whether a point lies within a 2D mesh cell
!> @param thisCell The cell used in the query
!> @param point The point type to check if it lies inside the cell
!> @param bool The logical result of this operation.  TRUE if the point is inside.
!>
FUNCTION pointInsideCell_XDMFMeshType(thismesh,iCell,point) RESULT(bool)
  CLASS(XDMFMeshType),INTENT(IN) :: thismesh
  INTEGER(SLK),INTENT(IN) :: iCell
  TYPE(PointType),INTENT(IN) :: point
  LOGICAL(SBK) :: bool

  INTEGER(SIK) :: i,j, lastvert_idx
  INTEGER(SLK) :: iEdge, iVert, p1ID, p2ID, iLastVert, ifirstVert
  LOGICAL(SBK) :: isLeft

  ! If the point isLeft of each edge, it must be interior, since the
  ! vertices are in counter-clockwise order.
  ! Orientation of the edges matters, so if the vertices of the edge are opposite
  ! of the way they are in the cell, flip the boolean.
  bool = .TRUE.
<<<<<<< HEAD
  IF(.NOT.ASSOCIATED(thismesh%edges)) CALL thismesh%setupEdges()
=======
  REQUIRE(ALLOCATED(thismesh%edges))
!  IF(.NOT.ALLOCATED(thismesh%edges)) CALL thismesh%setupEdges()
>>>>>>> 80a61460
  DO i = 1, SIZE(thismesh%cells(iCell)%edge_list)
    iEdge = thismesh%cells(iCell)%edge_list(i)
    IF(thismesh%edges(iEdge)%isLinear)THEN
      isLeft = thismesh%edges(iEdge)%line%pointIsLeft(point)
      p1ID = thismesh%edges(iEdge)%vertices(2)
      p2ID = thismesh%edges(iEdge)%vertices(3)
    ELSE
      isLeft = thismesh%edges(iEdge)%quad%pointIsLeft(point)
      p1ID = thismesh%edges(iEdge)%vertices(1)
      p2ID = thismesh%edges(iEdge)%vertices(2)
    ENDIF
    ! Loop through the vertices. If point 1 in encountered first, isLeft is
    ! correct. If point 2 is encountered 1st, flip isLeft. Vertices are in
    ! counter clockwise order, hence the orientation is known.
    ! The exception is on the last edge, where the verts wrap around an p2
    ! should be encountered first.
    IF(thismesh%edges(iEdge)%isLinear)THEN
      lastvert_idx = SIZE(thismesh%cells(iCell)%vertex_list)
      iLastVert = thismesh%cells(iCell)%vertex_list(lastvert_idx)
    ELSE
      ! total list - 1 for the xid, /2 to only address linear elements + 1 to
      ! skip xid
      lastvert_idx = (SIZE(thismesh%cells(iCell)%vertex_list) - 1)/2 + 1
      iLastVert = thismesh%cells(iCell)%vertex_list(lastvert_idx)
    ENDIF
    ifirstVert = thismesh%cells(iCell)%vertex_list(2)
    ! Test for wrap around 1st.
    IF(p1ID == ifirstVert .AND. p2ID == iLastVert) THEN
      isLeft = .NOT.isLeft
    ELSEIF(p1ID == iLastVert .AND. p2ID == ifirstVert) THEN
      ! Correct. nothing to do
    ELSE
      DO j = 2, lastvert_idx ! skip xid
        iVert = thismesh%cells(iCell)%vertex_list(j)
        IF(iVert == p1ID) THEN
          EXIT
        ENDIF
        IF(iVert == p2ID) THEN
          isLeft = .NOT.isLeft
          EXIT
        ENDIF
      ENDDO
    ENDIF
    ! If the point isLeft, keep going until all edges have been verified,
    ! otherwise, stop. The point cannot be in this cell if it is right of any
    ! edge.
    IF(.NOT.isLeft) THEN
      bool = .FALSE.
      RETURN
    ENDIF
  ENDDO
ENDFUNCTION pointInsideCell_XDMFMeshType
#endif
ENDMODULE XDMFMesh<|MERGE_RESOLUTION|>--- conflicted
+++ resolved
@@ -62,10 +62,6 @@
   TYPE(LineType) :: line
 ENDTYPE XDMFEdge
 
-TYPE :: XDMFEdgePtrArry
-  TYPE(XDMFEdge), POINTER :: edge => NULL()
-ENDTYPE
-
 !> Type to hold the vertices that make up a mesh cell
 TYPE :: XDMFCell
   !> The cell type id followed by the vertex ids
@@ -73,9 +69,6 @@
   INTEGER(SLK), ALLOCATABLE :: vertex_list(:)
   !> Edges
   INTEGER(SLK), ALLOCATABLE :: edge_list(:)
-  !> Pointer to edges for use with findIreg, since INTENT must be IN, so the
-  !edges cannot be accessed on the mesh.
-  TYPE(XDMFEdgePtrArry), ALLOCATABLE :: edge_ptrs(:)
 ENDTYPE XDMFCell
 
 !> Type to hold a list of cell IDs that make up a named set.
@@ -104,8 +97,7 @@
   !> Therefore vertices will be of shape (3, N)
   REAL(SDK), ALLOCATABLE :: vertices(:, :)
   !> Mesh cell edges
-  !> Cannot be allocatable and target, so it's a pointer
-  TYPE(XDMFEdge), POINTER :: edges(:) => NULL()
+  TYPE(XDMFEdge), ALLOCATABLE :: edges(:)
   !> The mesh cells
   TYPE(XDMFCell), ALLOCATABLE :: cells(:)
   !> Material for each mesh cell
@@ -759,7 +751,7 @@
 !>
 RECURSIVE SUBROUTINE clear_XDMFMeshType(thismesh)
   CLASS(XDMFMeshType), INTENT(INOUT) :: thismesh
-  INTEGER(SNK) :: i,j
+  INTEGER(SNK) :: i
 
   CALL thismesh%name%clear()
   thismesh%singleTopology = .FALSE.
@@ -773,24 +765,17 @@
     thismesh%children => NULL()
   ENDIF
   IF( ALLOCATED(thismesh%vertices) ) DEALLOCATE(thismesh%vertices)
-  IF( ASSOCIATED(thismesh%edges)) THEN
+  IF( ALLOCATED(thismesh%edges)) THEN
     DO i=1, SIZE(thismesh%edges)
       CALL thismesh%edges(i)%quad%clear()
       CALL thismesh%edges(i)%line%clear()
     ENDDO
     DEALLOCATE(thismesh%edges)
-    NULLIFY(thismesh%edges)
   ENDIF
   IF( ALLOCATED(thismesh%cells) ) THEN
     DO i=1, SIZE(thismesh%cells)
       DEALLOCATE(thismesh%cells(i)%vertex_list)
       IF( ALLOCATED(thismesh%cells(i)%edge_list) ) DEALLOCATE(thismesh%cells(i)%edge_list)
-      IF( ALLOCATED(thismesh%cells(i)%edge_ptrs) ) THEN
-        DO j = 1, SIZE(thismesh%cells(i)%edge_ptrs)
-          NULLIFY(thismesh%cells(i)%edge_ptrs(j)%edge)
-        ENDDO
-        DEALLOCATE(thismesh%cells(i)%edge_ptrs)
-      ENDIF
     ENDDO
     DEALLOCATE(thismesh%cells)
   ENDIF
@@ -810,7 +795,7 @@
 !>
 RECURSIVE SUBROUTINE nonRecursiveClear_XDMFMeshType(thismesh)
   CLASS(XDMFMeshType), INTENT(INOUT) :: thismesh
-  INTEGER(SNK) :: i,j
+  INTEGER(SNK) :: i
 
   CALL thismesh%name%clear()
   thismesh%singleTopology = .FALSE.
@@ -821,24 +806,17 @@
     thismesh%children => NULL()
   ENDIF
   IF( ALLOCATED(thismesh%vertices) ) DEALLOCATE(thismesh%vertices)
-  IF( ASSOCIATED(thismesh%edges)) THEN
+  IF( ALLOCATED(thismesh%edges)) THEN
     DO i=1, SIZE(thismesh%edges)
       CALL thismesh%edges(i)%quad%clear()
       CALL thismesh%edges(i)%line%clear()
     ENDDO
     DEALLOCATE(thismesh%edges)
-    NULLIFY(thismesh%edges)
   ENDIF
   IF( ALLOCATED(thismesh%cells) ) THEN
     DO i=1, SIZE(thismesh%cells)
       DEALLOCATE(thismesh%cells(i)%vertex_list)
       IF( ALLOCATED(thismesh%cells(i)%edge_list) ) DEALLOCATE(thismesh%cells(i)%edge_list)
-      IF( ALLOCATED(thismesh%cells(i)%edge_ptrs) ) THEN
-        DO j = 1, SIZE(thismesh%cells(i)%edge_ptrs)
-          NULLIFY(thismesh%cells(i)%edge_ptrs(j)%edge)
-        ENDDO
-        DEALLOCATE(thismesh%cells(i)%edge_ptrs)
-      ENDIF
     ENDDO
     DEALLOCATE(thismesh%cells)
   ENDIF
@@ -946,8 +924,8 @@
     ALLOCATE(thismesh%vertices(3, SIZE(thatmesh%vertices, DIM=2)))
     thismesh%vertices = thatmesh%vertices
   ENDIF
-  IF( ASSOCIATED(thatmesh%edges) ) THEN
-    CALL thismesh%clearEdges()
+  IF( ALLOCATED(thatmesh%edges) ) THEN
+    IF(ALLOCATED(thismesh%edges)) DEALLOCATE(thismesh%edges)
     ALLOCATE(thismesh%edges(SIZE(thatmesh%edges)))
     DO i = 1,SIZE(thatmesh%edges)
       thismesh%edges(i)%isLinear = thatmesh%edges(i)%isLinear
@@ -967,12 +945,6 @@
       DO i=1, SIZE(thismesh%cells)
         DEALLOCATE(thismesh%cells(i)%vertex_list)
         IF(ALLOCATED(thismesh%cells(i)%edge_list)) DEALLOCATE(thismesh%cells(i)%edge_list)
-        IF( ALLOCATED(thismesh%cells(i)%edge_ptrs) ) THEN
-          DO j = 1, SIZE(thismesh%cells(i)%edge_ptrs)
-            NULLIFY(thismesh%cells(i)%edge_ptrs(j)%edge)
-          ENDDO
-          DEALLOCATE(thismesh%cells(i)%edge_ptrs)
-        ENDIF
       ENDDO
       DEALLOCATE(thismesh%cells)
     ENDIF
@@ -980,16 +952,8 @@
     DO i = 1, SIZE(thatmesh%cells)
       ALLOCATE(thismesh%cells(i)%vertex_list(SIZE(thatmesh%cells(i)%vertex_list)))
       thismesh%cells(i)%vertex_list = thatmesh%cells(i)%vertex_list
-      IF(ALLOCATED(thatmesh%cells(i)%edge_list)) THEN
-        ALLOCATE(thismesh%cells(i)%edge_list(SIZE(thatmesh%cells(i)%edge_list)))
+      IF(ALLOCATED(thatmesh%cells(i)%edge_list)) &
         thismesh%cells(i)%edge_list = thatmesh%cells(i)%edge_list
-      ENDIF
-      IF(ALLOCATED(thatmesh%cells(i)%edge_ptrs))THEN
-        ALLOCATE(thismesh%cells(i)%edge_ptrs(SIZE(thatmesh%cells(i)%edge_ptrs)))
-        DO j = 1, SIZE(thatmesh%cells(i)%edge_list)
-          thismesh%cells(i)%edge_ptrs(j)%edge => thismesh%edges(thismesh%cells(i)%edge_list(j))
-        ENDDO
-      ENDIF
     ENDDO
   ENDIF
   IF( ALLOCATED(thatmesh%material_ids) )THEN
@@ -1098,7 +1062,7 @@
   !   an interface in Sorting.f90, or just compile with 64bit integers.
   !
 
-  IF(ASSOCIATED(thismesh%edges)) CALL thismesh%clearEdges()
+  IF(ALLOCATED(thismesh%edges)) DEALLOCATE(thismesh%edges)
   IF(ASSOCIATED(thismesh%children))THEN
     ! Not a leaf, recurse
     DO i = 1, SIZE(thismesh%children)
@@ -1126,7 +1090,6 @@
         ENDIF
         ! Setup this cell's edge_list
         ALLOCATE(thismesh%cells(i)%edge_list(nEdge))
-        ALLOCATE(thismesh%cells(i)%edge_ptrs(nEdge))
         thismesh%cells(i)%edge_list = -1
         total_nEdges = total_nEdges + nEdge
         ! For each edge
@@ -1177,7 +1140,6 @@
         ENDIF
         ! Setup this cell's edge_list
         ALLOCATE(thismesh%cells(i)%edge_list(nEdge))
-        ALLOCATE(thismesh%cells(i)%edge_ptrs(nEdge))
         thismesh%cells(i)%edge_list = -1
         total_nEdges = total_nEdges + nEdge
         ! For each edge
@@ -1320,13 +1282,6 @@
     DO i = 1,nCells
       ENSURE(.NOT.ANY(thismesh%cells(i)%edge_list == -1))
     ENDDO
-
-    ! Setup the edge pointers on each cell
-    DO i = 1, nCells
-      DO j = 1, SIZE(thismesh%cells(i)%edge_list)
-        thismesh%cells(i)%edge_ptrs(j)%edge => thismesh%edges(thismesh%cells(i)%edge_list(j))
-      ENDDO
-    ENDDO
   ENDIF
 ENDSUBROUTINE setupEdges_XDMFMeshType
 !
@@ -1336,30 +1291,23 @@
 !>
 RECURSIVE SUBROUTINE clearEdges_XDMFMeshType(thismesh)
   CLASS(XDMFMeshType), INTENT(INOUT) :: thismesh
-  INTEGER(SNK) :: i,j
+  INTEGER(SNK) :: i
 
   IF(ASSOCIATED(thismesh%children)) THEN
     DO i=1,SIZE(thismesh%children)
       CALL thismesh%children(i)%clearEdges()
     ENDDO
   ENDIF
-  IF( ASSOCIATED(thismesh%edges)) THEN
+  IF( ALLOCATED(thismesh%edges)) THEN
     DO i=1, SIZE(thismesh%edges)
       CALL thismesh%edges(i)%quad%clear()
       CALL thismesh%edges(i)%line%clear()
     ENDDO
     DEALLOCATE(thismesh%edges)
-    NULLIFY(thismesh%edges)
   ENDIF
   IF( ALLOCATED(thismesh%cells) ) THEN
     DO i=1, SIZE(thismesh%cells)
       IF( ALLOCATED(thismesh%cells(i)%edge_list) ) DEALLOCATE(thismesh%cells(i)%edge_list)
-      IF( ALLOCATED(thismesh%cells(i)%edge_ptrs) ) THEN
-        DO j = 1, SIZE(thismesh%cells(i)%edge_ptrs)
-          NULLIFY(thismesh%cells(i)%edge_ptrs(j)%edge)
-        ENDDO
-        DEALLOCATE(thismesh%cells(i)%edge_ptrs)
-      ENDIF
     ENDDO
   ENDIF
 ENDSUBROUTINE clearEdges_XDMFMeshType
@@ -2047,12 +1995,8 @@
   ! Orientation of the edges matters, so if the vertices of the edge are opposite
   ! of the way they are in the cell, flip the boolean.
   bool = .TRUE.
-<<<<<<< HEAD
-  IF(.NOT.ASSOCIATED(thismesh%edges)) CALL thismesh%setupEdges()
-=======
   REQUIRE(ALLOCATED(thismesh%edges))
 !  IF(.NOT.ALLOCATED(thismesh%edges)) CALL thismesh%setupEdges()
->>>>>>> 80a61460
   DO i = 1, SIZE(thismesh%cells(iCell)%edge_list)
     iEdge = thismesh%cells(iCell)%edge_list(i)
     IF(thismesh%edges(iEdge)%isLinear)THEN
