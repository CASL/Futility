--- conflicted
+++ resolved
@@ -11,11 +11,7 @@
 #endif
 #ifdef FUTILITY_HAVE_Trilinos
 #include "trilinos_mat_vec.hpp"
-<<<<<<< HEAD
-//#include "trilinos_anderson.hpp"
-=======
 #include "trilinos_anderson.hpp"
->>>>>>> 95393b0f
 #include <omp.h>
 #include "CTeuchos_ParameterList.h"
 #include "CTeuchos_ParameterList_Cpp.hpp"
@@ -29,13 +25,7 @@
 Teuchos::RCP<PCStore> pcst(new PCStore);
 Teuchos::RCP<AnasaziStore> aeig(new AnasaziStore);
 Teuchos::RCP<BelosStore> bels(new BelosStore);
-<<<<<<< HEAD
-// Teuchos::RCP< AndersonStore  > andr(new AndersonStore);
-// Teuchos::RCP< JFNKStore      > jfnk(new JFNKStore);
-=======
 Teuchos::RCP< AndersonStore  > andr(new AndersonStore);
-Teuchos::RCP< JFNKStore      > jfnk(new JFNKStore);
->>>>>>> 95393b0f
 Teuchos::RCP<TSStore> tsst(new TSStore);
 
 //------------------------------------------------------------------------------
@@ -375,64 +365,22 @@
 extern "C" void Anderson_Init(int &id, const int depth, const double beta,
                               const int start, const int idv)
 {
-<<<<<<< HEAD
-    assert(false);
-    // id = andr->new_data(depth, beta, start, tvec->get_vec(idv));
-=======
     id = andr->new_data(depth, beta, start, tvec->get_vec(idv));
->>>>>>> 95393b0f
 }
 
 extern "C" void Anderson_Destroy(const int id)
 {
-<<<<<<< HEAD
-    assert(false);
-    // andr->delete_data(id);
-=======
     andr->delete_data(id);
->>>>>>> 95393b0f
 }
 
 extern "C" void Anderson_Update(const int id)
 {
-<<<<<<< HEAD
-    assert(false);
-    // andr->step(id);
-=======
     andr->step(id);
->>>>>>> 95393b0f
 }
 
 extern "C" void Anderson_Reset(const int id)
 {
-<<<<<<< HEAD
-    assert(false);
-    // andr->reset_data(id);
-=======
     andr->reset_data(id);
->>>>>>> 95393b0f
-}
-//------------------------------------------------------------------------------
-// JFNK NOX
-//------------------------------------------------------------------------------
-extern "C" void JFNK_Init(int &id, void (*funptr)(), const int idx,
-                          const int idF)
-{
-<<<<<<< HEAD
-    assert(false);
-    // id = jfnk->new_data(funptr, tvec->get_vec(idx), tvec->get_vec(idF));
-}
-
-extern "C" void JFNK_Destroy(const int id)
-{
-    assert(false);
-    // jfnk->delete_data(id);
-}
-
-extern "C" void Anderson_Solve(const int id)
-{
-    assert(false);
-    // jfnk->solve(id);
 }
 
 //------------------------------------------------------------------------------
@@ -454,53 +402,11 @@
     id = tsst->new_data(fptr, n, tol, *params);
 }
 
-=======
-    id = jfnk->new_data(funptr, tvec->get_vec(idx), tvec->get_vec(idF));
-}
-
-extern "C" void JFNK_Destroy(const int id)
-{
-    jfnk->delete_data(id);
-}
-
-extern "C" void Anderson_Solve(const int id)
-{
-    jfnk->solve(id);
-}
-
-//------------------------------------------------------------------------------
-// Rythmos Time stepper
-//------------------------------------------------------------------------------
-extern "C" void TS_Init(int &id, TSStore::FunctionPointer fptr, int n,
-                        double tol)
-{
-    Teuchos::ParameterList params;
-    id = tsst->new_data(fptr, n, tol, params);
-}
-
-extern "C" void TS_Init_Params(int &id, TSStore::FunctionPointer fptr, int n,
-                               double tol, CTeuchos_ParameterList_ID &plist)
-{
-    auto plistDB = CTeuchos::getNonconstParameterListDB();
-    Teuchos::Ptr<Teuchos::ParameterList> params =
-        plistDB->getNonconstObjPtr(plist.id);
-    id = tsst->new_data(fptr, n, tol, *params);
-}
-
->>>>>>> 95393b0f
 extern "C" void TS_Destroy(int id)
 {
     tsst->delete_data(id);
 }
 
-<<<<<<< HEAD
-extern "C" void TS_Step(int id, double tstart, double tend, double* xstart, double* xend)
-{
-    //convert to vector in here?
-    int idS=-1;
-    int idE=-1;
-    (*tsst)[id].step(tstart, tend, *tvec->get_vec(idS), *tvec->get_vec(idE));
-=======
 extern "C" void TS_Step(int id, double tstart, double tend, double *xstart,
                         double *xend)
 {
@@ -508,7 +414,6 @@
     int idS = -1;
     int idE = -1;
     (*tsst)[id].step(tstart, tend, xstart, xend);
->>>>>>> 95393b0f
 }
 
 #endif