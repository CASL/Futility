--- conflicted
+++ resolved
@@ -1,215 +1,111 @@
-/*+++++++++++++++++++++++++++++++++++++++++++++++++++++++++++++++++++++++++++++!
-/                          Futility Development Group                          !
-/                             All rights reserved.                             !
-/                                                                              !
-/ Futility is a jointly-maintained, open-source project between the University !
-/ of Michigan and Oak Ridge National Laboratory.  The copyright and license    !
-/ can be found in LICENSE.txt in the head directory of this repository.        !
-/+++++++++++++++++++++++++++++++++++++++++++++++++++++++++++++++++++++++++++++*/
-#pragma once
-
-#include <cassert>
-#include <map>
-
-#include <Epetra_LinearProblem.h>
-#include <Epetra_MultiVector.h>
-#include <Epetra_Operator.h>
-#include <NOX.H>
-#include <NOX_Epetra.H>
-#include <NOX_Epetra_Interface_Required.H> // base class
-#include <Teuchos_ParameterList.hpp>
-#include <Teuchos_RCP.hpp>
-
-<<<<<<< HEAD
-class AndersonCnt{
-=======
-#include "trilinos_mat_vec.hpp"
-
-class AndersonCnt : public ForPETRA_SelectedTypes {
->>>>>>> 95393b0f
-public:
-    AndersonCnt()
-    {
-        return;
-    }
-    AndersonCnt(int depth, double beta, int start,
-                Teuchos::RCP<Vector> soln_in);
-
-    void step();
-
-    void reset();
-    /*
-    Notes:
-      solver manager needs a problem
-      problem needs matrices
-      the two above statements mean we can't constrcut them until solve time
-    (consistent with Steven)
-    */
-
-    //
-    // need solver
-    // other things the solver needs
-    Teuchos::RCP<Teuchos::ParameterList> anderson_db;
-    Teuchos::RCP<NOX::Solver::Generic> solver;
-    Teuchos::RCP<NOX::Epetra::Vector> soln;
-    // maybe some other things about a specific solver
-};
-
-class ModelEvaluator : public NOX::Epetra::Interface::Required {
-public:
-    ModelEvaluator()
-    {
-    }
-
-    // Destructor
-    ~ModelEvaluator()
-    {
-    }
-
-    bool computeF(const Epetra_Vector &x, Epetra_Vector &f,
-                  NOX::Epetra::Interface::Required::FillType)
-    {
-        // Residual should be G(x) - x, but G(x) not yet evaluated, so
-        // just set f to x for now. Actual residual will be computed elsewhere
-        f = x;
-        return true;
-    }
-};
-
-class AndersonStore : public ForPETRA_SelectedTypes {
-public:
-    AndersonStore() : cid(0)
-    {
-    }
-
-    int new_data(int depth, double beta, int start,
-                 Teuchos::RCP<Vector> soln)
-    {
-        anderson_map[cid] = AndersonCnt(depth, beta, start, soln);
-
-        cid++;
-        return cid - 1;
-    }
-
-    int delete_data(int id)
-    {
-        anderson_map.erase(id);
-        return 0;
-    }
-
-    int step(int id)
-    {
-        anderson_map[id].step();
-        return 0;
-    }
-
-    int reset_data(int id)
-    {
-        anderson_map[id].reset();
-        return 0;
-    }
-
-private:
-<<<<<<< HEAD
-        int cid;
-        std::map<int, AndersonCnt> anderson_map;
-=======
-    int cid;
-    std::map<int, AndersonCnt> anderson_map;
->>>>>>> 95393b0f
-};
-
-// JFNK Interface
-class JFNKCnt : public ForPETRA_SelectedTypes {
-public:
-    JFNKCnt()
-    {
-        return;
-    }
-
-    JFNKCnt(void (*functionptr)(), Teuchos::RCP<Vector> soln,
-            Teuchos::RCP<Vector> F);
-    /*
-    Notes:
-      solver manager needs a problem
-      problem needs matrices
-      the two above statements mean we can't constrcut them until solve time
-    (consistent with Steven)
-    */
-
-    //
-    // need solver
-    // other things the solver needs
-    Teuchos::RCP<Teuchos::ParameterList> jfnk_db;
-    Teuchos::RCP<NOX::Solver::Generic> solver;
-    Teuchos::RCP<NOX::Epetra::Vector> soln;
-    // maybe some other things about a specific solver
-};
-
-class ModelEvaluator_JFNK : public NOX::Epetra::Interface::Required {
-public:
-    ModelEvaluator_JFNK(void (*functionptr)(), Teuchos::RCP<Epetra_Vector> x,
-                        Teuchos::RCP<Epetra_Vector> F)
-    {
-        fptr = functionptr;
-        xloc = x;
-        Floc = F;
-    }
-
-    // Destructor
-    ~ModelEvaluator_JFNK()
-    {
-    }
-
-    bool computeF(const Epetra_Vector &x, Epetra_Vector &f,
-                  NOX::Epetra::Interface::Required::FillType)
-    {
-        // Residual calculation
-        *xloc = x;
-        fptr();
-        f = *Floc;
-        return true;
-    }
-
-private:
-    void (*fptr)() = NULL;
-    Teuchos::RCP<Epetra_Vector> xloc;
-    Teuchos::RCP<Epetra_Vector> Floc;
-};
-
-class JFNKStore : public ForPETRA_SelectedTypes {
-public:
-    JFNKStore() : cid(0)
-    {
-    }
-
-    int new_data(void (*functionptr)(), Teuchos::RCP<Vector> soln,
-                 Teuchos::RCP<Vector> F)
-    {
-        jfnk_map[cid] = JFNKCnt(functionptr, soln, F);
-
-        cid++;
-        return cid - 1;
-    }
-
-    int delete_data(const int id)
-    {
-        jfnk_map.erase(id);
-        return 0;
-    }
-
-    int solve(const int id)
-    {
-        jfnk_map[id].solver->solve();
-        return 0;
-    }
-
-private:
-<<<<<<< HEAD
-        int cid;
-        std::map<int, JFNKCnt> jfnk_map;
-=======
-    int cid;
-    std::map<int, JFNKCnt> jfnk_map;
->>>>>>> 95393b0f
-};
+/*+++++++++++++++++++++++++++++++++++++++++++++++++++++++++++++++++++++++++++++!
+/                          Futility Development Group                          !
+/                             All rights reserved.                             !
+/                                                                              !
+/ Futility is a jointly-maintained, open-source project between the University !
+/ of Michigan and Oak Ridge National Laboratory.  The copyright and license    !
+/ can be found in LICENSE.txt in the head directory of this repository.        !
+/+++++++++++++++++++++++++++++++++++++++++++++++++++++++++++++++++++++++++++++*/
+#pragma once
+
+#include <cassert>
+#include <map>
+
+#include <Epetra_LinearProblem.h>
+#include <Epetra_MultiVector.h>
+#include <Epetra_Operator.h>
+#include <NOX.H>
+#include <NOX_Epetra.H>
+#include <NOX_Epetra_Interface_Required.H> // base class
+#include <Teuchos_ParameterList.hpp>
+#include <Teuchos_RCP.hpp>
+
+#include "trilinos_mat_vec.hpp"
+
+class AndersonCnt : public ForPETRA_SelectedTypes {
+public:
+    AndersonCnt()
+    {
+        return;
+    }
+    AndersonCnt(int depth, double beta, int start,
+                Teuchos::RCP<Vector> soln_in);
+
+    void step();
+
+    void reset();
+    /*
+    Notes:
+      solver manager needs a problem
+      problem needs matrices
+      the two above statements mean we can't constrcut them until solve time
+    (consistent with Steven)
+    */
+
+    //
+    // need solver
+    // other things the solver needs
+    Teuchos::RCP<Teuchos::ParameterList> anderson_db;
+    Teuchos::RCP<NOX::Solver::Generic> solver;
+    Teuchos::RCP<NOX::Epetra::Vector> soln;
+    // maybe some other things about a specific solver
+};
+
+class ModelEvaluator : public NOX::Epetra::Interface::Required {
+public:
+    ModelEvaluator()
+    {
+    }
+
+    // Destructor
+    ~ModelEvaluator()
+    {
+    }
+
+    bool computeF(const Epetra_Vector &x, Epetra_Vector &f,
+                  NOX::Epetra::Interface::Required::FillType)
+    {
+        // Residual should be G(x) - x, but G(x) not yet evaluated, so
+        // just set f to x for now. Actual residual will be computed elsewhere
+        f = x;
+        return true;
+    }
+};
+
+class AndersonStore : public ForPETRA_SelectedTypes {
+public:
+    AndersonStore() : cid(0)
+    {
+    }
+
+    int new_data(int depth, double beta, int start,
+                 Teuchos::RCP<Vector> soln)
+    {
+        anderson_map[cid] = AndersonCnt(depth, beta, start, soln);
+
+        cid++;
+        return cid - 1;
+    }
+
+    int delete_data(int id)
+    {
+        anderson_map.erase(id);
+        return 0;
+    }
+
+    int step(int id)
+    {
+        anderson_map[id].step();
+        return 0;
+    }
+
+    int reset_data(int id)
+    {
+        anderson_map[id].reset();
+        return 0;
+    }
+
+private:
+    int cid;
+    std::map<int, AndersonCnt> anderson_map;
+};