#++++++++++++++++++++++++++++++++++++++++++++++++++++++++++++++++++++++++++++++!
#                          Futility Development Group                          !
#                             All rights reserved.                             !
#                                                                              !
# Futility is a jointly-maintained, open-source project between the University !
# of Michigan and Oak Ridge National Laboratory.  The copyright and license    !
# can be found in LICENSE.txt in the head directory of this repository.        !
#++++++++++++++++++++++++++++++++++++++++++++++++++++++++++++++++++++++++++++++!

SET(${PROJECT_NAME}_TEST_CATEGORIES_DEFAULT "BASIC")
SET(MPI_EXEC_MAX_NUMPROCS_DEFAULT 60)

# Automatically read in Continuous cmake/ExtraRepositories.cmake file repos!
SET(${PROJECT_NAME}_ENABLE_KNOWN_EXTERNAL_REPOS_TYPE Continuous
  CACHE STRING
  "Set by default in ProjectName.cmake")
SET(${PROJECT_NAME}_IGNORE_MISSING_EXTRA_REPOSITORIES TRUE
  CACHE BOOL
  "Set by default in ProjectName.cmake")

# Elevating ST packages to PT packages so that the checkin-test.py script will
# allow these in --default-builds.
SET(${PROJECT_NAME}_ELEVATE_ST_TO_PT ON CACHE BOOL
  "Set by default in ProjectName.cmake")

# Turn on Secondary Stable code for now until you can fix elevating SS to PS
# for subpackages!
SET(${PROJECT_NAME}_ENABLE_SECONDARY_TESTED_CODE  ON  CACHE BOOL  "")

# Exclude a bunch of packages from primary meta-project packages
SET(Trilinos_NO_PRIMARY_META_PROJECT_PACKAGES TRUE)

# Enable all Primary Meta-Project Packages by default
SET(${PROJECT_NAME}_ENABLE_ALL_PACKAGES  ON
  CACHE  BOOL  "Set by default in ProjectName.cmake")

# Turn on C++11 by default
SET(${PROJECT_NAME}_ENABLE_CXX11_DEFAULT  ON)

# These are all packages that are not needed.  This list is the only
# list that need to be maintained to exclude and disable Trilinos packages.
# This list is used in a variety of places.
IF (NOT ${PROJECT_NAME}_EXCLUDE_PACKAGES)
  SET(${PROJECT_NAME}_EXCLUDE_PACKAGES
    # Trilinos disables
    ML
    Gtest
<<<<<<< HEAD
    RTOp
=======
>>>>>>> 95393b0f
    Sacado
    Zoltan
    Shards
    Intrepid
    Pike
    ThreadPool
    GlobiPack
    OptiPack
    Pliris
    Claps
    Galeri
<<<<<<< HEAD
    Amesos2
=======
>>>>>>> 95393b0f
    Pamgen
    Komplex
    RBGen
    Phdmesh
    Moertel
    TrilinosCouplings
    MOOCHO
    Stokhos
    Piro
    Panzer
    Sundance
    CTrilinos
    ForTrilinos
    PyTrilinos
    Didasko
    Optika
    Mesquite
    FEApp
    Zoltan2
    Gtest
    SEACAS
    FEI
    STK
    Phalanx
    KokkosTPL
    ShyLU
    )
ENDIF()

# Disable a bunch of other stuff we don't want/need
SET(EpetraExt_ENABLE_PETSC  OFF)
SET(ML_ENABLE_PETSC  OFF)
SET(NOX_ENABLE_PETSC  OFF)

#####################################################
###                                               ###
###   Put in hard disables for excluded packages  ###
###                                               ###
#####################################################

SET(${PROJECT_NAME}_FORCE_EXCLUDED_PACKAGE_DISABLES  ON
  CACHE  BOOL
  "If ON, all excluded packages are forced off even if user tries to enable")
MARK_AS_ADVANCED(${PROJECT_NAME}_FORCE_EXCLUDED_PACKAGE_DISABLES)

IF (${PROJECT_NAME}_FORCE_EXCLUDED_PACKAGE_DISABLES)
   SET(FORCE_EXCLUDED_PACKAGE_DISABLE FORCE)
ELSE()
   SET(FORCE_EXCLUDED_PACKAGE_DISABLE)
ENDIF()
<|MERGE_RESOLUTION|>--- conflicted
+++ resolved
@@ -1,116 +1,108 @@
-#++++++++++++++++++++++++++++++++++++++++++++++++++++++++++++++++++++++++++++++!
-#                          Futility Development Group                          !
-#                             All rights reserved.                             !
-#                                                                              !
-# Futility is a jointly-maintained, open-source project between the University !
-# of Michigan and Oak Ridge National Laboratory.  The copyright and license    !
-# can be found in LICENSE.txt in the head directory of this repository.        !
-#++++++++++++++++++++++++++++++++++++++++++++++++++++++++++++++++++++++++++++++!
-
-SET(${PROJECT_NAME}_TEST_CATEGORIES_DEFAULT "BASIC")
-SET(MPI_EXEC_MAX_NUMPROCS_DEFAULT 60)
-
-# Automatically read in Continuous cmake/ExtraRepositories.cmake file repos!
-SET(${PROJECT_NAME}_ENABLE_KNOWN_EXTERNAL_REPOS_TYPE Continuous
-  CACHE STRING
-  "Set by default in ProjectName.cmake")
-SET(${PROJECT_NAME}_IGNORE_MISSING_EXTRA_REPOSITORIES TRUE
-  CACHE BOOL
-  "Set by default in ProjectName.cmake")
-
-# Elevating ST packages to PT packages so that the checkin-test.py script will
-# allow these in --default-builds.
-SET(${PROJECT_NAME}_ELEVATE_ST_TO_PT ON CACHE BOOL
-  "Set by default in ProjectName.cmake")
-
-# Turn on Secondary Stable code for now until you can fix elevating SS to PS
-# for subpackages!
-SET(${PROJECT_NAME}_ENABLE_SECONDARY_TESTED_CODE  ON  CACHE BOOL  "")
-
-# Exclude a bunch of packages from primary meta-project packages
-SET(Trilinos_NO_PRIMARY_META_PROJECT_PACKAGES TRUE)
-
-# Enable all Primary Meta-Project Packages by default
-SET(${PROJECT_NAME}_ENABLE_ALL_PACKAGES  ON
-  CACHE  BOOL  "Set by default in ProjectName.cmake")
-
-# Turn on C++11 by default
-SET(${PROJECT_NAME}_ENABLE_CXX11_DEFAULT  ON)
-
-# These are all packages that are not needed.  This list is the only
-# list that need to be maintained to exclude and disable Trilinos packages.
-# This list is used in a variety of places.
-IF (NOT ${PROJECT_NAME}_EXCLUDE_PACKAGES)
-  SET(${PROJECT_NAME}_EXCLUDE_PACKAGES
-    # Trilinos disables
-    ML
-    Gtest
-<<<<<<< HEAD
-    RTOp
-=======
->>>>>>> 95393b0f
-    Sacado
-    Zoltan
-    Shards
-    Intrepid
-    Pike
-    ThreadPool
-    GlobiPack
-    OptiPack
-    Pliris
-    Claps
-    Galeri
-<<<<<<< HEAD
-    Amesos2
-=======
->>>>>>> 95393b0f
-    Pamgen
-    Komplex
-    RBGen
-    Phdmesh
-    Moertel
-    TrilinosCouplings
-    MOOCHO
-    Stokhos
-    Piro
-    Panzer
-    Sundance
-    CTrilinos
-    ForTrilinos
-    PyTrilinos
-    Didasko
-    Optika
-    Mesquite
-    FEApp
-    Zoltan2
-    Gtest
-    SEACAS
-    FEI
-    STK
-    Phalanx
-    KokkosTPL
-    ShyLU
-    )
-ENDIF()
-
-# Disable a bunch of other stuff we don't want/need
-SET(EpetraExt_ENABLE_PETSC  OFF)
-SET(ML_ENABLE_PETSC  OFF)
-SET(NOX_ENABLE_PETSC  OFF)
-
-#####################################################
-###                                               ###
-###   Put in hard disables for excluded packages  ###
-###                                               ###
-#####################################################
-
-SET(${PROJECT_NAME}_FORCE_EXCLUDED_PACKAGE_DISABLES  ON
-  CACHE  BOOL
-  "If ON, all excluded packages are forced off even if user tries to enable")
-MARK_AS_ADVANCED(${PROJECT_NAME}_FORCE_EXCLUDED_PACKAGE_DISABLES)
-
-IF (${PROJECT_NAME}_FORCE_EXCLUDED_PACKAGE_DISABLES)
-   SET(FORCE_EXCLUDED_PACKAGE_DISABLE FORCE)
-ELSE()
-   SET(FORCE_EXCLUDED_PACKAGE_DISABLE)
-ENDIF()
+#++++++++++++++++++++++++++++++++++++++++++++++++++++++++++++++++++++++++++++++!
+#                          Futility Development Group                          !
+#                             All rights reserved.                             !
+#                                                                              !
+# Futility is a jointly-maintained, open-source project between the University !
+# of Michigan and Oak Ridge National Laboratory.  The copyright and license    !
+# can be found in LICENSE.txt in the head directory of this repository.        !
+#++++++++++++++++++++++++++++++++++++++++++++++++++++++++++++++++++++++++++++++!
+
+SET(${PROJECT_NAME}_TEST_CATEGORIES_DEFAULT "BASIC")
+SET(MPI_EXEC_MAX_NUMPROCS_DEFAULT 60)
+
+# Automatically read in Continuous cmake/ExtraRepositories.cmake file repos!
+SET(${PROJECT_NAME}_ENABLE_KNOWN_EXTERNAL_REPOS_TYPE Continuous
+  CACHE STRING
+  "Set by default in ProjectName.cmake")
+SET(${PROJECT_NAME}_IGNORE_MISSING_EXTRA_REPOSITORIES TRUE
+  CACHE BOOL
+  "Set by default in ProjectName.cmake")
+
+# Elevating ST packages to PT packages so that the checkin-test.py script will
+# allow these in --default-builds.
+SET(${PROJECT_NAME}_ELEVATE_ST_TO_PT ON CACHE BOOL
+  "Set by default in ProjectName.cmake")
+
+# Turn on Secondary Stable code for now until you can fix elevating SS to PS
+# for subpackages!
+SET(${PROJECT_NAME}_ENABLE_SECONDARY_TESTED_CODE  ON  CACHE BOOL  "")
+
+# Exclude a bunch of packages from primary meta-project packages
+SET(Trilinos_NO_PRIMARY_META_PROJECT_PACKAGES TRUE)
+
+# Enable all Primary Meta-Project Packages by default
+SET(${PROJECT_NAME}_ENABLE_ALL_PACKAGES  ON
+  CACHE  BOOL  "Set by default in ProjectName.cmake")
+
+# Turn on C++11 by default
+SET(${PROJECT_NAME}_ENABLE_CXX11_DEFAULT  ON)
+
+# These are all packages that are not needed.  This list is the only
+# list that need to be maintained to exclude and disable Trilinos packages.
+# This list is used in a variety of places.
+IF (NOT ${PROJECT_NAME}_EXCLUDE_PACKAGES)
+  SET(${PROJECT_NAME}_EXCLUDE_PACKAGES
+    # Trilinos disables
+    ML
+    Gtest
+    Sacado
+    Zoltan
+    Shards
+    Intrepid
+    Pike
+    ThreadPool
+    GlobiPack
+    OptiPack
+    Pliris
+    Claps
+    Galeri
+    Pamgen
+    Komplex
+    RBGen
+    Phdmesh
+    Moertel
+    TrilinosCouplings
+    MOOCHO
+    Stokhos
+    Piro
+    Panzer
+    Sundance
+    CTrilinos
+    ForTrilinos
+    PyTrilinos
+    Didasko
+    Optika
+    Mesquite
+    FEApp
+    Zoltan2
+    Gtest
+    SEACAS
+    FEI
+    STK
+    Phalanx
+    KokkosTPL
+    ShyLU
+    )
+ENDIF()
+
+# Disable a bunch of other stuff we don't want/need
+SET(EpetraExt_ENABLE_PETSC  OFF)
+SET(ML_ENABLE_PETSC  OFF)
+SET(NOX_ENABLE_PETSC  OFF)
+
+#####################################################
+###                                               ###
+###   Put in hard disables for excluded packages  ###
+###                                               ###
+#####################################################
+
+SET(${PROJECT_NAME}_FORCE_EXCLUDED_PACKAGE_DISABLES  ON
+  CACHE  BOOL
+  "If ON, all excluded packages are forced off even if user tries to enable")
+MARK_AS_ADVANCED(${PROJECT_NAME}_FORCE_EXCLUDED_PACKAGE_DISABLES)
+
+IF (${PROJECT_NAME}_FORCE_EXCLUDED_PACKAGE_DISABLES)
+   SET(FORCE_EXCLUDED_PACKAGE_DISABLE FORCE)
+ELSE()
+   SET(FORCE_EXCLUDED_PACKAGE_DISABLE)
+ENDIF()